<!DOCTYPE html>
<html lang="en">
<head>
    <meta charset="UTF-8">
    <meta name="viewport" content="width=device-width, initial-scale=1.0">
    <title>🗺️ The Dying Lands - Interactive Map</title>
    <link href="https://cdn.jsdelivr.net/npm/bootstrap@5.1.3/dist/css/bootstrap.min.css" rel="stylesheet">
    <link href="/static/fonts.css" rel="stylesheet">
    <style>
    :root {
        --mork-black: #000000;
        --mork-cyan: #00FFFF;
        --mork-yellow: #FFFF00;
        --mork-green: #00FF00;
        --mork-magenta: #FF00FF;
        --mork-white: #FFFFFF;
        --mork-orange: #FF8000;
        --mork-gray: #808080;
    }

    body {
        background: var(--mork-black);
        color: var(--mork-white);
        font-family: monospace;
        margin: 0;
        padding: 0;
        overflow-x: hidden;
    }
    
    /* Mörk Borg Scrollbar Styling */
    ::-webkit-scrollbar {
        width: 12px;
        height: 12px;
    }
    
    ::-webkit-scrollbar-track {
        background: var(--mork-black);
        border: 1px solid var(--mork-cyan);
    }
    
    ::-webkit-scrollbar-thumb {
        background: var(--mork-cyan);
        border: 1px solid var(--mork-black);
        border-radius: 0;
    }
    
    ::-webkit-scrollbar-thumb:hover {
        background: var(--mork-yellow);
        box-shadow: 0 0 8px var(--mork-yellow);
    }
    
    ::-webkit-scrollbar-corner {
        background: var(--mork-black);
        border: 1px solid var(--mork-cyan);
    }
    
    /* Firefox scrollbar styling */
    * {
        scrollbar-width: thin;
        scrollbar-color: var(--mork-cyan) var(--mork-black);
    }
    
    h1, h2, h3, h4, h5, h6 {
        font-family: 'adhesive-nr-seven', serif;
        text-transform: uppercase;
        letter-spacing: 2px;
    }

    /* Mörk Borg Button Styling */
    .btn-mork-borg {
        background: var(--mork-black);
        border: 2px solid var(--mork-cyan);
        color: var(--mork-cyan);
        font-family: 'adhesive-nr-seven', serif;
        text-transform: uppercase;
        letter-spacing: 1px;
        font-weight: bold;
        padding: 8px 16px;
        margin: 2px;
        transition: all 0.3s ease;
        border-radius: 0;
        position: relative;
        overflow: hidden;
    }

    .btn-mork-borg:hover {
        background: var(--mork-cyan);
        color: var(--mork-black);
        box-shadow: 0 0 15px var(--mork-cyan);
        transform: translateY(-2px);
    }

    .btn-mork-borg:active {
        transform: translateY(0);
        box-shadow: 0 0 8px var(--mork-cyan);
    }

    .btn-mork-borg.btn-warning {
        border-color: var(--mork-yellow);
        color: var(--mork-yellow);
    }

    .btn-mork-borg.btn-warning:hover {
        background: var(--mork-yellow);
        color: var(--mork-black);
        box-shadow: 0 0 15px var(--mork-yellow);
    }

    .btn-mork-borg.btn-info {
        border-color: var(--mork-green);
        color: var(--mork-green);
    }

    .btn-mork-borg.btn-info:hover {
        background: var(--mork-green);
        color: var(--mork-black);
        box-shadow: 0 0 15px var(--mork-green);
    }

    .btn-mork-borg.btn-danger {
        border-color: var(--mork-magenta);
        color: var(--mork-magenta);
    }

    .btn-mork-borg.btn-danger:hover {
        background: var(--mork-magenta);
        color: var(--mork-black);
        box-shadow: 0 0 15px var(--mork-magenta);
    }

    /* Header Styling */
    .main-header {
        background: var(--mork-black);
        border-bottom: 3px solid var(--mork-cyan);
        padding: 20px 0;
        margin-bottom: 0;
        box-shadow: 0 4px 20px rgba(0, 255, 255, 0.3);
    }

    .main-header h1 {
        color: var(--mork-cyan);
        text-shadow: 0 0 10px var(--mork-cyan);
        margin: 0;
        font-size: 2.5rem;
    }

    .header-ascii {
        font-family: 'Courier New', monospace;
        font-size: 12px;
        line-height: 1.2;
        color: var(--mork-cyan);
        margin: 0;
        text-shadow: 0 0 10px var(--mork-cyan);
    }

    .dice-yellow {
        color: var(--mork-yellow);
        text-shadow: 0 0 10px var(--mork-yellow);
    }

    .dice-red {
        color: var(--mork-magenta);
        text-shadow: 0 0 10px var(--mork-magenta);
    }

    @media (max-width: 768px) {
        .header-ascii {
            font-size: 8px;
        }
        
        .main-header h1 {
            font-size: 2rem;
        }
    }

    @media (max-width: 576px) {
        .header-ascii {
            font-size: 6px;
        }
        
        .main-header h1 {
            font-size: 1.5rem;
        }
    }

    /* Control Panel */
    .control-panel {
        background: var(--mork-black);
        border: 2px solid var(--mork-cyan);
        padding: 15px;
        margin-bottom: 0;
        box-shadow: 0 0 10px rgba(0, 255, 255, 0.3);
    }

    /* Main Layout - Side by Side */
    .main-content {
        display: flex;
        height: calc(100vh - 200px);
        min-height: 600px;
    }

    .map-side {
        flex: 1;
        background: var(--mork-black);
        border-right: 2px solid var(--mork-cyan);
        padding: 20px;
        overflow: hidden;
        position: relative;
    }

    .modal-side {
        flex: 1;
        background: var(--mork-black);
        padding: 20px;
        overflow-y: auto;
        display: flex;
        flex-direction: column;
    }

    /* Map Container */
    .map-container {
        background: var(--mork-black);
        border: 2px solid var(--mork-cyan);
        border-radius: 0;
        padding: 15px;
        height: 100%;
        box-shadow: 0 0 20px rgba(0, 255, 255, 0.3);
    }
    
    .hex-grid {
        font-family: 'Courier New', monospace;
        font-size: 0.9em;
        line-height: 1.1;
        overflow: auto;
        height: calc(100% - 40px);
        background: var(--mork-black);
        padding: 1em;
        border: 1px solid var(--mork-cyan);
        text-align: center;
        white-space: nowrap;
        /* Ensure proper scaling with browser zoom */
        transform-origin: top left;
        /* Consistent scrollbar styling */
        scrollbar-width: thin;
        scrollbar-color: var(--mork-cyan) var(--mork-black);
        /* Enable middle mouse drag scrolling */
        cursor: default;
        -webkit-user-select: none;
        -moz-user-select: none;
        -ms-user-select: none;
        user-select: none;
    }
    
    .hex-grid.dragging {
        cursor: grabbing;
    }
    
    .hex-grid.dragging .hex-cell {
        pointer-events: none;
    }
    
    .hex-cell {
        cursor: pointer;
        padding: 0.1em 0.2em;
        border-radius: 0.2em;
        transition: all 0.2s;
        display: inline-block;
        width: 1.2em;
        text-align: center;
        margin-right: 0;
        position: relative;
        font-size: 1em;
    }
    
    .hex-cell:hover {
        background-color: rgba(0, 255, 255, 0.3);
        transform: scale(1.3);
        z-index: 10;
        box-shadow: 0 0 8px var(--mork-cyan);
    }

    .hex-cell.selected {
        background-color: rgba(255, 255, 0, 0.4);
        box-shadow: 0 0 10px var(--mork-yellow);
        transform: scale(1.2);
        animation: blink 1s ease-in-out infinite;
    }
    
    @keyframes blink {
        0%, 50% {
            opacity: 1;
        }
        25%, 75% {
            opacity: 0.3;
        }
    }
    
    .major-city {
        color: var(--mork-yellow) !important;
        font-weight: bold;
        text-shadow: 0 0 5px var(--mork-yellow);
    }
    
    .settlement {
        color: var(--mork-green) !important;
        font-weight: bold;
        text-shadow: 0 0 5px var(--mork-green);
    }
    
    .terrain-mountain { color: var(--mork-magenta); }
    .terrain-forest { color: var(--mork-green); }
    .terrain-coast { color: var(--mork-cyan); }
    .terrain-plains { color: var(--mork-yellow); }
    .terrain-swamp { color: var(--mork-orange); }
    .terrain-sea { color: var(--mork-cyan); }
    .terrain-unknown { color: var(--mork-gray); }
    
    .has-content {
        font-weight: bold;
        opacity: 1;
    }
    
    .no-content {
        opacity: 0.6;
    }
    
    /* Modal Side Content */
    .modal-content-container {
        background: var(--mork-black);
        border: 2px solid var(--mork-cyan);
        padding: 20px;
        height: 100%;
        overflow-y: auto;
        box-shadow: 0 0 15px rgba(0, 255, 255, 0.2);
        /* Consistent scrollbar styling */
        scrollbar-width: thin;
        scrollbar-color: var(--mork-cyan) var(--mork-black);
    }

    .ascii-modal {
        font-family: 'Courier New', monospace;
        font-size: 0.9em;
        line-height: 1.3;
        color: var(--mork-cyan);
        background: var(--mork-black);
        border: 1px solid var(--mork-cyan);
        padding: 1em;
        margin: 0.8em 0;
        white-space: pre;
        /* Ensure proper scaling with browser zoom */
        transform-origin: top left;
    }

    /* Legend */
    .legend-integrated {
        font-size: 0.85em;
        color: var(--mork-cyan);
        padding: 5px 0;
    }
    
    .legend-integrated strong {
        color: var(--mork-white);
        font-size: 0.9em;
    }
    
    .map-row {
        display: block;
        text-align: left;
        margin: 0 auto;
        width: fit-content;
    }
    
    .row-number {
        display: inline-block;
        width: 2.5em;
        text-align: right;
        margin-right: 0.4em;
        color: var(--mork-cyan);
        font-size: 0.9em;
    }

    /* Responsive Design */
    @media (max-width: 768px) {
        .main-content {
            flex-direction: column;
            height: auto;
        }

        .map-side, .modal-side {
            flex: none;
            width: 100%;
        }

        .map-side {
            border-right: none;
            border-bottom: 2px solid var(--mork-cyan);
            height: 400px;
        }

        .modal-side {
            height: 500px;
        }

        .main-header h1 {
            font-size: 2rem;
        }
    }

    @media (max-width: 576px) {
        .control-panel .btn-group {
            margin-bottom: 10px;
        }

        .legend-integrated {
            font-size: 0.75em;
        }
    }

    /* Loading States */
    .loading {
        display: flex;
        justify-content: center;
        align-items: center;
        height: 200px;
        color: var(--mork-cyan);
        font-size: 1.2rem;
    }

    .loading::after {
        content: '';
        width: 20px;
        height: 20px;
        border: 2px solid var(--mork-cyan);
        border-top: 2px solid transparent;
        border-radius: 50%;
        animation: spin 1s linear infinite;
        margin-left: 10px;
    }

    @keyframes spin {
        0% { transform: rotate(0deg); }
        100% { transform: rotate(360deg); }
    }

    /* Empty State */
    .empty-state {
        display: flex;
        flex-direction: column;
        justify-content: center;
        align-items: center;
        height: 100%;
        color: var(--mork-gray);
        text-align: center;
    }

    .empty-state h4 {
        color: var(--mork-cyan);
        margin-bottom: 15px;
    }

    .empty-state p {
        font-size: 0.9rem;
        line-height: 1.5;
    }

    /* Vim-like Editing Interface */
    .vim-command-line {
        position: fixed;
        bottom: 0;
        left: 0;
        right: 0;
        background: var(--mork-black);
        border-top: 2px solid var(--mork-cyan);
        padding: 10px;
        font-family: 'Courier New', monospace;
        color: var(--mork-cyan);
        display: none;
        z-index: 1000;
    }

    .vim-command-line input {
        background: var(--mork-black);
        border: none;
        color: var(--mork-cyan);
        font-family: 'Courier New', monospace;
        font-size: 14px;
        width: 100%;
        outline: none;
    }

    .vim-command-line input::placeholder {
        color: var(--mork-gray);
    }

    .vim-mode-indicator {
        position: fixed;
        top: 10px;
        right: 10px;
        background: var(--mork-black);
        border: 1px solid var(--mork-cyan);
        padding: 5px 10px;
        font-family: 'Courier New', monospace;
        color: var(--mork-cyan);
        display: none;
        z-index: 1000;
    }

    .edit-mode {
        cursor: text;
    }

    .edit-mode .hex-content {
        border: 2px solid var(--mork-yellow);
        box-shadow: 0 0 15px rgba(255, 255, 0, 0.3);
    }
    </style>
</head>
<body>
    <!-- Header -->
    <header class="main-header">
        <div class="container-fluid">
            <div class="text-center">
                <pre class="header-ascii" id="headerAscii">
       *                                                   *
      *                                                     *
    **                                                       **
*   **                                                       **   *
**   **          *                               *          **   **
***    *         **                             **         *    ***
 ****            *********************************            ****
   *******      ***           *******           ***      *******
      ************   <span id="dice1">6</span>         *****   <span id="dice2">6</span>         ************
         **********    **** * **   ** *******   **********
               ********** ** **     ** ****************
         *************** ** **  ***  **  *****************
          ******   *********************  ******   ******
                </pre>
                <h1 style="margin-top: 10px;">THE DYING LANDS</h1>
            </div>
        </div>
    </header>
        
        <!-- Control Panel -->
        <div class="control-panel">
        <div class="container-fluid">
            <div class="row">
                <div class="col-md-4">
                    <div class="btn-group me-2" role="group">
                        <button class="btn btn-mork-borg" onclick="showLoreOverview()">📜 LORE</button>
                    </div>
                    <div class="btn-group" role="group">
                        <button class="btn btn-mork-borg" onclick="resetContinent()">🔄 RESET CONTINENT</button>
                    </div>
                </div>
                <div class="col-md-2">
                    <div class="form-group">
                        <label for="language-select" style="color: var(--mork-cyan); font-size: 0.9em; margin-bottom: 5px;">LANGUAGE:</label>
                        <select id="language-select" class="form-control" style="background: var(--mork-black); border: 1px solid var(--mork-cyan); color: var(--mork-cyan); font-family: 'pixelify-sans', monospace; font-size: 0.9em;" onchange="changeLanguage(this.value)">
                            <option value="en">ENGLISH</option>
                            <option value="pt">PORTUGUÊS</option>
                        </select>
                    </div>
                </div>
                <div class="col-md-6">
                    <div class="legend-integrated">
                        <div class="row">
                            <div class="col-md-6">
                                <strong>TERRAIN:</strong><br>
                                                    <span class="terrain-mountain">^</span> MOUNTAIN &nbsp;
                    <span class="terrain-forest">♠</span> FOREST &nbsp;
                    <span class="terrain-coast">~</span> COAST<br>
                    <span class="terrain-plains">.</span> PLAINS &nbsp;
                    <span class="terrain-swamp">#</span> SWAMP &nbsp;
                    <span class="terrain-sea">≈</span> SEA
                </div>
                            <div class="col-md-6">
                                <strong>LOCATIONS:</strong><br>
                                <span class="major-city">◆</span> MAJOR CITIES<br>
                                <span class="settlement">⌂</span> SETTLEMENTS<br>
                                <strong>BOLD</strong> = HAS CONTENT
            </div>
        </div>
                            </div>
                        </div>
                </div>
            </div>
        </div>
        
    <!-- Main Content - Side by Side Layout -->
    <div class="main-content">
        <!-- Left Side - Map -->
        <div class="map-side">
        <div class="map-container">
            <div class="hex-grid" id="hexGrid">
                <!-- Map content will be loaded here -->
                {% if ascii_map %}
                    <!-- Column headers -->
                    <div class="text-center mb-2">
                        <span style="margin-right: 1.5em;"></span>
                        {% for x in range(1, map_width + 1) %}
                            <span style="margin-right: 0.3em; font-size: 0.8em; display: inline-block; width: 1em; text-align: center;">{{ '%02d' % x }}</span>
                        {% endfor %}
                    </div>
                        
                        <!-- Map rows -->
                        {% for y in range(1, map_height + 1) %}
                            <div class="map-row">
                                <span class="row-number">{{ '%02d' % y }}</span>
                                {% for x in range(1, map_width + 1) %}
                                    {% set hex_code = '%02d%02d' % (x, y) %}
                                    {% set hex_data = ascii_map[hex_code] %}
                                    {% if hex_data %}
                                        {% set css_class = hex_data.css_class %}
                                        {% set symbol = hex_data.symbol %}
                                        {% set has_content = 'has-content' if hex_data.has_content else 'no-content' %}
                                        {% set title = 'HEX ' + hex_code + ' - ' + hex_data.city_name if hex_data.is_city else 'HEX ' + hex_code %}
                                        <span class="hex-cell {{ css_class }} {{ has_content }}" 
                                              onclick="showHexDetails('{{ hex_code }}')" 
                                              data-hex="{{ hex_code }}"
                                              title="{{ title }}">{{ symbol }}</span>
                                    {% else %}
                                        <span class="hex-cell terrain-unknown no-content" 
                                              onclick="showHexDetails('{{ hex_code }}')" 
                                              data-hex="{{ hex_code }}"
                                              title="HEX {{ hex_code }}">?</span>
                                    {% endif %}
                                {% endfor %}
                            </div>
                        {% endfor %}
                    {% else %}
                        <div style="color: red; font-size: 20px;">MAP LOADING...</div>
                    {% endif %}
                </div>
            </div>
                </div>
                
        <!-- Right Side - Modal Content -->
        <div class="modal-side">
            <div class="modal-content-container" id="modalContainer">
                <div class="empty-state">
                    <h4>SELECT A HEX</h4>
                    <p>Click on any hex on the map to view its details, encounters, and lore.</p>
                    <div class="ascii-modal">
╔══════════════════════════════════════════════════════════════╗
║                    THE DYING LANDS                           ║
╠══════════════════════════════════════════════════════════════╣
║                                                              ║
║  Click a hex to explore its mysteries...                    ║
║                                                              ║
║  Each hex contains unique encounters, denizens,             ║
║  and secrets waiting to be discovered.                      ║
║                                                              ║
║  The world is dying, but adventure lives on.                ║
║                                                              ║
╚══════════════════════════════════════════════════════════════╝
                </div>
                </div>
            </div>
            </div>
        </div>
        
    <!-- Vim-like Editing Interface -->
    <div class="vim-command-line" id="vimCommandLine">
        <input type="text" id="vimCommandInput" placeholder=":" autocomplete="off">
    </div>
    
    <div class="vim-mode-indicator" id="vimModeIndicator">
        NORMAL
    </div>

    <script src="https://cdn.jsdelivr.net/npm/bootstrap@5.1.3/dist/js/bootstrap.bundle.min.js"></script>
    
    <!-- Map data stored in data attributes to avoid linter issues -->
    <div id="mapData" 
         data-map="{{ ascii_map | tojson | safe if ascii_map else '{}' }}"
         data-width="{{ map_width|int if map_width else 0 }}"
         data-height="{{ map_height|int if map_height else 0 }}"
         style="display: none;">
    </div>

    <script>
        let currentHex = '';
<<<<<<< HEAD
        let isDragging = false;
        let dragStartX = 0;
        let dragStartY = 0;
        let scrollStartX = 0;
        let scrollStartY = 0;
    
    // Map data from server - read from data attributes
    let mapData = {};
    let mapWidth = 0;
    let mapHeight = 0;
    
    // Load map data from data attributes
    document.addEventListener('DOMContentLoaded', function() {
        const mapDataElement = document.getElementById('mapData');
        if (mapDataElement) {
            try {
                mapData = JSON.parse(mapDataElement.dataset.map || '{}');
                mapWidth = parseInt(mapDataElement.dataset.width || '0');
                mapHeight = parseInt(mapDataElement.dataset.height || '0');
            } catch (error) {
                console.error('Error loading map data:', error);
            }
        }
        
        // Setup middle-click drag functionality
        setupMapDrag();
        
        // Generate random dice numbers
        generateDiceNumbers();
    });

    function generateDiceNumbers() {
        const dice1 = Math.floor(Math.random() * 6) + 1;
        const dice2 = Math.floor(Math.random() * 6) + 1;
        
        const dice1Element = document.getElementById('dice1');
        const dice2Element = document.getElementById('dice2');
        
        if (dice1Element && dice2Element) {
            dice1Element.textContent = dice1;
            dice2Element.textContent = dice2;
            
            // Remove existing color classes
            dice1Element.classList.remove('dice-yellow', 'dice-red');
            dice2Element.classList.remove('dice-yellow', 'dice-red');
            
            // Apply color based on dice values
            if (dice1 === 6 && dice2 === 6) {
                // Both sixes = red
                dice1Element.classList.add('dice-red');
                dice2Element.classList.add('dice-red');
            } else {
                // Otherwise = yellow
                dice1Element.classList.add('dice-yellow');
                dice2Element.classList.add('dice-yellow');
            }
        }
    }
    
    function setupMapDrag() {
        const hexGrid = document.getElementById('hexGrid');
        if (!hexGrid) return;
        
        // Middle mouse button drag
        hexGrid.addEventListener('mousedown', function(e) {
            if (e.button === 1) { // Middle mouse button
                e.preventDefault();
                isDragging = true;
                dragStartX = e.clientX;
                dragStartY = e.clientY;
                scrollStartX = hexGrid.scrollLeft;
                scrollStartY = hexGrid.scrollTop;
                hexGrid.style.cursor = 'grabbing';
            }
        });
        
        document.addEventListener('mousemove', function(e) {
            if (isDragging) {
                const deltaX = e.clientX - dragStartX;
                const deltaY = e.clientY - dragStartY;
                hexGrid.scrollLeft = scrollStartX - deltaX;
                hexGrid.scrollTop = scrollStartY - deltaY;
            }
        });
        
        document.addEventListener('mouseup', function(e) {
            if (isDragging) {
                isDragging = false;
                hexGrid.style.cursor = 'default';
            }
        });
        
        // Prevent context menu on middle click
        hexGrid.addEventListener('contextmenu', function(e) {
            e.preventDefault();
        });
    }
=======
        let isEditMode = false;
        let originalContent = '';
        
        // Map data from server - read from data attributes
        let mapData = {};
        let mapWidth = 0;
        let mapHeight = 0;
        

>>>>>>> b8ab56de
    
    // Language change function
    function changeLanguage(language) {
        fetch('/api/set-language', {
            method: 'POST',
            headers: { 'Content-Type': 'application/json' },
            body: JSON.stringify({ language: language })
        })
        .then(response => response.json())
        .then(data => {
            if (data.success) {
                console.log(`Language changed to ${language}`);
                // If a hex is currently selected, refresh its content
                if (currentHex) {
                    showHexDetails(currentHex);
                }
            } else {
                console.error('Failed to change language:', data.error);
                // Reset the select to the previous value
                document.getElementById('language-select').value = language === 'en' ? 'pt' : 'en';
            }
        })
        .catch(error => {
            console.error('Error changing language:', error);
            // Reset the select to the previous value
            document.getElementById('language-select').value = language === 'en' ? 'pt' : 'en';
        });
    }

    // Define showHexDetails function first
    function showHexDetails(hexCode) {
        console.log('showHexDetails called with:', hexCode, 'isDragging:', isDragging);
        
        // Don't proceed if we're in a drag state
        if (isDragging) {
            console.log('Ignoring hex click due to drag state');
            return;
        }
        
        currentHex = hexCode;
        
        // Highlight selected hex on the map
        clearHexSelection();
        const hexElement = document.querySelector(`[data-hex="${hexCode}"]`);
        if (hexElement) {
            hexElement.classList.add('selected');
        }
        
        fetch(`/api/hex/${hexCode}`)
            .then(response => response.json())
            .then(data => {
                if (data.is_major_city) {
                    // Cities show in left panel (map area) with ASCII style
                    showCityDetailsInMap(hexCode);
                    return;
                }
                
                if (data.is_settlement) {
                    // Settlements show in left panel (map area) with ASCII style
                    showSettlementDetailsInMap(hexCode);
                    return;
                }
                
                // Regular hexes (encounters, dungeons, etc.) show in right panel
                displayHexContent(data, hexCode);
            })
            .catch(error => {
                console.error('Error fetching hex details:', error);
                // Show error in appropriate panel based on hex type
                if (currentHex && (currentHex.includes('city') || currentHex.includes('settlement'))) {
                    showMapErrorState(hexCode);
                } else {
                showErrorState(hexCode);
                }
            });
    }
    




    function clearHexSelection() {
        document.querySelectorAll('.hex-cell.selected').forEach(el => {
            el.classList.remove('selected');
        });
    }

    function showMapLoadingState() {
        const mapContainer = document.querySelector('.map-container');
        const originalContent = mapContainer.innerHTML;
        mapContainer.setAttribute('data-original-content', originalContent);
        
        mapContainer.innerHTML = `
            <div style="text-align: center; padding: 50px; color: var(--mork-cyan);">
                <pre style="font-family: 'pixelify-sans', monospace; font-size: 14px;">
╔══════════════════════════════════════════════════════════════╗
║                    LOADING HEX DETAILS...                    ║
╠══════════════════════════════════════════════════════════════╣
║                                                              ║
║  Fetching encounters, denizens, and secrets...              ║
║                                                              ║
║  The dying lands reveal their mysteries slowly...           ║
║                                                              ║
╚══════════════════════════════════════════════════════════════╝
                </pre>
            </div>
        `;
    }

    function showMapErrorState(hexCode) {
        const mapContainer = document.querySelector('.map-container');
        mapContainer.innerHTML = `
            <div style="text-align: center; padding: 50px; color: var(--mork-magenta);">
                <pre style="font-family: 'pixelify-sans', monospace; font-size: 14px;">
╔══════════════════════════════════════════════════════════════╗
║                    ERROR LOADING HEX ${hexCode}                    ║
╠══════════════════════════════════════════════════════════════╣
║                                                              ║
║  Failed to load hex details.                                ║
║  The darkness has consumed this knowledge...                ║
║                                                              ║
║  Please try again.                                          ║
║                                                              ║
╚══════════════════════════════════════════════════════════════╝
                </pre>
                <button class="btn btn-mork-borg btn-danger mt-3" onclick="restoreMap()">RETURN TO MAP</button>
            </div>
        `;
    }

    function showLoadingState() {
        const modalContainer = document.getElementById('modalContainer');
        modalContainer.innerHTML = `
            <div class="loading">
                Loading hex details...
            </div>
        `;
    }

    function showErrorState(hexCode) {
        const modalContainer = document.getElementById('modalContainer');
        modalContainer.innerHTML = `
            <div class="empty-state">
                <h4>ERROR LOADING HEX ${hexCode}</h4>
                <p>Failed to load hex details. Please try again.</p>
            </div>
        `;
    }

    function displayHexContent(data, hexCode) {
        const modalContainer = document.getElementById('modalContainer');
        
        let html = '';
        if (data.exists) {
            html = generateHexModalHTML(data, hexCode);
        } else {
            html = generateEmptyHexHTML(hexCode);
        }
        
        modalContainer.innerHTML = html;
    }

    function showCityDetailsInMap(hexCode) {
        // Disable drag functionality when showing city details
        disableDragFunctionality();
        
        // Show loading state in map area
        showMapLoadingState();
        
        fetch(`/api/city/${hexCode}`)
            .then(response => response.json())
            .then(data => {
                if (data.success) {
                    const city = data.city;
                    const mapContainer = document.querySelector('.map-container');
                    
                    let html = `
                        <div style="text-align: center; padding: 20px; height: 100%; overflow-y: auto;">
                            <button class="btn btn-mork-borg btn-warning mb-4" onclick="restoreMap()">RETURN TO MAP</button>
                            <div style="background: var(--mork-black); border: 2px solid var(--mork-cyan); padding: 20px; box-shadow: 0 0 20px rgba(0, 255, 255, 0.3);">
                                <pre style="font-family: 'Courier New', monospace; font-size: 11px; line-height: 1.2; color: var(--mork-cyan); margin: 0; white-space: pre-wrap; word-wrap: break-word;">
╔══════════════════════════════════════════════════════════════╗
║                    ${city.name.toUpperCase().padEnd(50)}║
╠══════════════════════════════════════════════════════════════╣
║ LOCATION: HEX ${hexCode} - ${city.region.toUpperCase().padEnd(40)}║
║ POPULATION: ${city.population.padEnd(50)}║
║ ATMOSPHERE: ${city.atmosphere.substring(0, 50).padEnd(50)}║
╠══════════════════════════════════════════════════════════════╣
║ DESCRIPTION:                                                ║`;
                    
                    // Split description into lines
                    const descLines = city.description.match(/.{1,58}/g) || [city.description];
                    descLines.forEach(line => {
                        html += `
║ ${line.padEnd(58)}║`;
                    });
                    
                    html += `
╠══════════════════════════════════════════════════════════════╣
║ NOTABLE FEATURES:                                           ║`;
                    
                    city.notable_features.forEach(feature => {
                        const featureLines = feature.match(/.{1,56}/g) || [feature];
                        featureLines.forEach(line => {
                            html += `
║ • ${line.padEnd(56)}║`;
                        });
                    });
                    
                    html += `
╠══════════════════════════════════════════════════════════════╣
║ KEY NPCS:                                                   ║`;
                    
                    city.key_npcs.forEach(npc => {
                        const npcLines = npc.match(/.{1,56}/g) || [npc];
                        npcLines.forEach(line => {
                            html += `
║ • ${line.padEnd(56)}║`;
                        });
                    });
                    
                    html += `
╠══════════════════════════════════════════════════════════════╣
║ REGIONAL NPCS:                                              ║`;
                    
                    data.regional_npcs.forEach(npc => {
                        const npcLines = npc.match(/.{1,56}/g) || [npc];
                        npcLines.forEach(line => {
                            html += `
║ • ${line.padEnd(56)}║`;
                        });
                    });
                    
                    html += `
╠══════════════════════════════════════════════════════════════╣
║ ACTIVE FACTIONS:                                            ║`;
                    
                    data.factions.forEach(faction => {
                        const factionText = `${faction.name} (${faction.influence}) - ${faction.description}`;
                        const factionLines = factionText.match(/.{1,56}/g) || [factionText];
                        factionLines.forEach(line => {
                            html += `
║ • ${line.padEnd(56)}║`;
                        });
                    });
                    
                    html += `
╚══════════════════════════════════════════════════════════════╝
                                </pre>
                            </div>
            </div>
        `;
                    
                    mapContainer.innerHTML = html;
                    // Drag functionality is disabled for city details view
                } else {
                    showMapErrorState(hexCode);
                }
            })
            .catch(error => {
                console.error('ERROR LOADING CITY:', error);
                showMapErrorState(hexCode);
            });
    }

    function showSettlementDetailsInMap(hexCode) {
        // Disable drag functionality when showing settlement details
        disableDragFunctionality();
        
        // Show loading state in map area
        showMapLoadingState();
        
        fetch(`/api/settlement/${hexCode}`)
            .then(response => response.json())
            .then(data => {
                if (data.success) {
                    const settlement = data.settlement;
                    const mapContainer = document.querySelector('.map-container');
                    
                    let html = `
                        <div style="text-align: center; padding: 20px; height: 100%; overflow-y: auto;">
                            <button class="btn btn-mork-borg btn-warning mb-4" onclick="restoreMap()">RETURN TO MAP</button>
                            <div style="background: var(--mork-black); border: 2px solid var(--mork-cyan); padding: 20px; box-shadow: 0 0 20px rgba(0, 255, 255, 0.3);">
                                <pre style="font-family: 'Courier New', monospace; font-size: 11px; line-height: 1.2; color: var(--mork-cyan); margin: 0; white-space: pre-wrap; word-wrap: break-word;">
╔══════════════════════════════════════════════════════════════╗
║                    ${settlement.name.toUpperCase().padEnd(50)}║
╠══════════════════════════════════════════════════════════════╣
║ LOCATION: HEX ${hexCode} - ${data.terrain.toUpperCase().padEnd(40)}║
║ POPULATION: ${settlement.population.padEnd(50)}║
║ ATMOSPHERE: ${settlement.atmosphere.substring(0, 50).padEnd(50)}║
╠══════════════════════════════════════════════════════════════╣
║ DESCRIPTION:                                                ║`;
                    
                    // Split description into lines
                    const descLines = settlement.description.match(/.{1,58}/g) || [settlement.description];
                    descLines.forEach(line => {
                        html += `
║ ${line.padEnd(58)}║`;
                    });
                    
                    html += `
╠══════════════════════════════════════════════════════════════╣
║ NOTABLE FEATURE:                                            ║`;
                    
                    const featureLines = settlement.notable_feature.match(/.{1,58}/g) || [settlement.notable_feature];
                    featureLines.forEach(line => {
                        html += `
║ ${line.padEnd(58)}║`;
                    });
                    
                    html += `
╠══════════════════════════════════════════════════════════════╣
║ LOCAL TAVERN:                                               ║`;
                    
                    const tavernLines = settlement.local_tavern.match(/.{1,58}/g) || [settlement.local_tavern];
                    tavernLines.forEach(line => {
                        html += `
║ ${line.padEnd(58)}║`;
                    });
                    
                    html += `
╠══════════════════════════════════════════════════════════════╣
║ LOCAL POWER:                                                ║`;
                    
                    const powerLines = settlement.local_power.match(/.{1,58}/g) || [settlement.local_power];
                    powerLines.forEach(line => {
                        html += `
║ ${line.padEnd(58)}║`;
                    });
                    
<<<<<<< HEAD
                    // Add settlement layout if available
                    if (data.settlement_art) {
                        html += `
╠══════════════════════════════════════════════════════════════╣
║ SETTLEMENT LAYOUT:                                          ║
╠══════════════════════════════════════════════════════════════╣`;
                        
                        const layoutLines = data.settlement_art.split('\n');
                        layoutLines.forEach(line => {
                            if (line.trim()) {
                                // Center the layout line within the box
                                const displayLine = line.substring(0, 58).padEnd(58);
                                html += `
║ ${displayLine}║`;
                            }
                        });
                    }
                    
=======
                    // Add settlement layout if present
                    if (data.settlement_layout && data.settlement_layout !== 'No settlement layout') {
                        html += `
╠══════════════════════════════════════════════════════════════╣
║ SETTLEMENT LAYOUT:                                          ║`;
                        const layoutLines = data.settlement_layout.split('\n');
                        layoutLines.forEach(line => {
                            html += `
║ ${line.padEnd(58)}║`;
                        });
                    }
                    

                    
>>>>>>> b8ab56de
                    html += `
╚══════════════════════════════════════════════════════════════╝
                                </pre>
                            </div>
                        </div>
                    `;
                    
                    mapContainer.innerHTML = html;
                    // Drag functionality is disabled for settlement details view
                } else {
                    showMapErrorState(hexCode);
                }
            })
            .catch(error => {
                console.error('ERROR LOADING SETTLEMENT:', error);
                showMapErrorState(hexCode);
            });
    }



    function displayHexContent(data, hexCode) {
        const modalContainer = document.getElementById('modalContainer');
        
        let html = '';
        if (data.exists) {
            html = generateHexModalHTML(data, hexCode);
        } else {
            html = generateEmptyHexHTML(hexCode);
        }
        
        modalContainer.innerHTML = html;
    }

    function generateHexModalHTML(data, hexCode) {
        const terrain = data.terrain || 'unknown';
        const terrainName = data.terrain_name || terrain.charAt(0).toUpperCase() + terrain.slice(1);
        const encounter = data.encounter || 'Unknown encounter';
        const denizen = data.denizen || 'No denizen information';
        const notableFeature = data.notable_feature || 'No notable features';
        const atmosphere = data.atmosphere || 'Unknown atmosphere';
<<<<<<< HEAD
        const threatLevel = data.threat_level || 'Unknown threat level';
        const territory = data.territory || 'No territory information';
=======
        const treasure = data.treasure || 'No treasure found';
        const ancientKnowledge = data.ancient_knowledge || 'No ancient knowledge';
        const danger = data.danger || 'No dangers present';
        const threatLevel = data.threat_level || 'Unknown threat level';
        const territory = data.territory || 'No territory claimed';
        const location = data.location || 'Unknown location';
        const motivation = data.motivation || 'Unknown motivation';
        const demeanor = data.demeanor || 'Unknown demeanor';
        const feature = data.feature || 'No notable features';
        const settlementLayout = data.settlement_layout || '';
>>>>>>> b8ab56de
        
        // Generate ASCII terrain art
        const asciiTerrain = getAsciiTerrain(terrain);
        
        // Build the HTML string
        let html = `
            <div style="text-align: center; padding: 20px; height: 100%; overflow-y: auto;">
                <div style="background: var(--mork-black); border: 2px solid var(--mork-cyan); padding: 20px; box-shadow: 0 0 20px rgba(0, 255, 255, 0.3);">
                    <pre style="font-family: 'pixelify-sans', monospace; font-size: 11px; line-height: 1.2; color: var(--mork-cyan); margin: 0; white-space: pre-wrap; word-wrap: break-word;">
╔══════════════════════════════════════════════════════════════╗
║                    HEX ${hexCode} - ${terrainName.toUpperCase().padEnd(50)}║
╠══════════════════════════════════════════════════════════════╣
║ TERRAIN: ${terrainName.padEnd(50)}║
╠══════════════════════════════════════════════════════════════╣
║ TERRAIN ART:                                                ║`;
        
        // Add ASCII terrain art
        const terrainLines = asciiTerrain.split('\n');
        terrainLines.forEach(line => {
            html += `
║ ${line.padEnd(58)}║`;
        });
        
        html += `
╠══════════════════════════════════════════════════════════════╣
║ ENCOUNTER:                                                  ║`;
        
        // Split encounter into lines
        const encounterLines = encounter.match(/.{1,58}/g) || [encounter];
        encounterLines.forEach(line => {
            html += `
║ ${line.padEnd(58)}║`;
        });
        
        html += `
╠══════════════════════════════════════════════════════════════╣
║ DENIZEN:                                                    ║`;
        
        // Split denizen into lines
        const denizenLines = denizen.match(/.{1,58}/g) || [denizen];
        denizenLines.forEach(line => {
            html += `
║ ${line.padEnd(58)}║`;
        });
        
        html += `
╠══════════════════════════════════════════════════════════════╣
║ NOTABLE FEATURES:                                           ║`;
        
        // Split notable features into lines
        const featureLines = notableFeature.match(/.{1,58}/g) || [notableFeature];
        featureLines.forEach(line => {
            html += `
║ ${line.padEnd(58)}║`;
        });
        
        html += `
╠══════════════════════════════════════════════════════════════╣
║ ATMOSPHERE:                                                 ║`;
        
        // Split atmosphere into lines
        const atmosphereLines = atmosphere.match(/.{1,58}/g) || [atmosphere];
        atmosphereLines.forEach(line => {
            html += `
║ ${line.padEnd(58)}║`;
        });
        
<<<<<<< HEAD
        // Add threat level section if available
=======
        // Add treasure if present
        if (treasure && treasure !== 'No treasure found') {
            html += `
╠══════════════════════════════════════════════════════════════╣
║ TREASURE:                                                   ║`;
            const treasureLines = treasure.match(/.{1,58}/g) || [treasure];
            treasureLines.forEach(line => {
                html += `
║ ${line.padEnd(58)}║`;
            });
        }
        
        // Add ancient knowledge if present
        if (ancientKnowledge && ancientKnowledge !== 'No ancient knowledge') {
            html += `
╠══════════════════════════════════════════════════════════════╣
║ ANCIENT KNOWLEDGE:                                          ║`;
            const knowledgeLines = ancientKnowledge.match(/.{1,58}/g) || [ancientKnowledge];
            knowledgeLines.forEach(line => {
                html += `
║ ${line.padEnd(58)}║`;
            });
        }
        
        // Add danger if present
        if (danger && danger !== 'No dangers present') {
            html += `
╠══════════════════════════════════════════════════════════════╣
║ DANGER:                                                     ║`;
            const dangerLines = danger.match(/.{1,58}/g) || [danger];
            dangerLines.forEach(line => {
                html += `
║ ${line.padEnd(58)}║`;
            });
        }
        
        // Add threat level if present
>>>>>>> b8ab56de
        if (threatLevel && threatLevel !== 'Unknown threat level') {
            html += `
╠══════════════════════════════════════════════════════════════╣
║ THREAT LEVEL:                                               ║`;
<<<<<<< HEAD
            
=======
>>>>>>> b8ab56de
            const threatLines = threatLevel.match(/.{1,58}/g) || [threatLevel];
            threatLines.forEach(line => {
                html += `
║ ${line.padEnd(58)}║`;
            });
        }
        
<<<<<<< HEAD
        // Add territory section if available
        if (territory && territory !== 'No territory information') {
            html += `
╠══════════════════════════════════════════════════════════════╣
║ TERRITORY:                                                  ║`;
            
=======
        // Add territory if present
        if (territory && territory !== 'No territory claimed') {
            html += `
╠══════════════════════════════════════════════════════════════╣
║ TERRITORY:                                                  ║`;
>>>>>>> b8ab56de
            const territoryLines = territory.match(/.{1,58}/g) || [territory];
            territoryLines.forEach(line => {
                html += `
║ ${line.padEnd(58)}║`;
            });
        }
        
<<<<<<< HEAD
=======
        // Add location if present
        if (location && location !== 'Unknown location') {
            html += `
╠══════════════════════════════════════════════════════════════╣
║ LOCATION:                                                   ║`;
            const locationLines = location.match(/.{1,58}/g) || [location];
            locationLines.forEach(line => {
                html += `
║ ${line.padEnd(58)}║`;
            });
        }
        
        // Add motivation if present
        if (motivation && motivation !== 'Unknown motivation') {
            html += `
╠══════════════════════════════════════════════════════════════╣
║ MOTIVATION:                                                 ║`;
            const motivationLines = motivation.match(/.{1,58}/g) || [motivation];
            motivationLines.forEach(line => {
                html += `
║ ${line.padEnd(58)}║`;
            });
        }
        
        // Add demeanor if present
        if (demeanor && demeanor !== 'Unknown demeanor') {
            html += `
╠══════════════════════════════════════════════════════════════╣
║ DEMEANOR:                                                   ║`;
            const demeanorLines = demeanor.match(/.{1,58}/g) || [demeanor];
            demeanorLines.forEach(line => {
                html += `
║ ${line.padEnd(58)}║`;
            });
        }
        
        // Add feature if present
        if (feature && feature !== 'No notable features') {
            html += `
╠══════════════════════════════════════════════════════════════╣
║ FEATURE:                                                    ║`;
            const featureLines = feature.match(/.{1,58}/g) || [feature];
            featureLines.forEach(line => {
                html += `
║ ${line.padEnd(58)}║`;
            });
        }
        
        // Add settlement layout if present
        if (settlementLayout && settlementLayout !== 'No settlement layout') {
            html += `\n╠══════════════════════════════════════════════════════════════╣\n║ SETTLEMENT LAYOUT:                                          ║`;
            const layoutLines = settlementLayout.split('\n');
            layoutLines.forEach(line => {
                html += `\n║ ${line.padEnd(58)}║`;
            });
        }
        
>>>>>>> b8ab56de
        html += `
╚══════════════════════════════════════════════════════════════╝
                    </pre>
                </div>
            </div>
        `;
        
        return html;
    }

    function generateEmptyHexHTML(hexCode) {
        return `
            <div style="text-align: center; padding: 20px; height: 100%; overflow-y: auto;">
                <div style="background: var(--mork-black); border: 2px solid var(--mork-cyan); padding: 20px; box-shadow: 0 0 20px rgba(0, 255, 255, 0.3);">
                    <pre style="font-family: 'pixelify-sans', monospace; font-size: 11px; line-height: 1.2; color: var(--mork-cyan); margin: 0; white-space: pre-wrap; word-wrap: break-word;">
╔══════════════════════════════════════════════════════════════╗
║                    HEX ${hexCode} - EMPTY                    ║
╠══════════════════════════════════════════════════════════════╣
║                                                              ║
║  NO CONTENT GENERATED                                        ║
║                                                              ║
║  This hex has no content yet.                               ║
║  Click "GENERATE CONTENT" to create encounters              ║
║  and details for this location.                             ║
║                                                              ║
║  The dying lands await your exploration...                  ║
║                                                              ║
╚══════════════════════════════════════════════════════════════╝
                    </pre>
                    <div class="text-center mt-4">
                        <button class="btn btn-mork-borg" onclick="generateHexContent('${hexCode}')">GENERATE CONTENT</button>
                    </div>
                            </div>
                        </div>
                    `;
    }

    function getAsciiTerrain(terrain) {
        const terrainArt = {
            'mountain': `    /\\   /\\   /\\
   /  \\_/  \\_/  \\
  /            \\
 /              \\`,
            'forest': `      /\\      /\\
     /  \\    /  \\
    /____\\  /____\\
      ||      ||`,
            'coast': `   ~   ~   ~   ~
 ~   ~   ~   ~
   ~   ~   ~   ~`,
            'plains': `  .  .  .  .  .
 .  .  .  .  .
  .  .  .  .  .`,
            'swamp': `  # # # # # #
 # # # # # # #
  # # # # # #`,
            'desert': `  ~~~~~~~~~~~
 ~~~~~.~~~~~
  ~~~~~~~~~~~`
        };
        
        return terrainArt[terrain] || terrainArt['plains'];
    }


    

    
    function restoreMap() {
        const mapContainer = document.querySelector('.map-container');
        const originalContent = mapContainer.getAttribute('data-original-content');
        if (originalContent) {
            mapContainer.innerHTML = originalContent;
            
            // Restore hex selection after returning to map
            if (currentHex) {
                const hexElement = document.querySelector(`[data-hex="${currentHex}"]`);
                if (hexElement) {
                    hexElement.classList.add('selected');
                }
            }
            
            // Ensure drag functionality is completely reset and re-initialized
            disableDragFunctionality();
            initMiddleMouseScroll();
            
            // Force re-attach all hex click events to ensure they work
            setTimeout(() => {
                const hexCells = document.querySelectorAll('.hex-cell');
                console.log('Re-attaching click events to', hexCells.length, 'hex cells');
                
                hexCells.forEach(hexCell => {
                    const hexCode = hexCell.getAttribute('data-hex');
                    if (hexCode) {
                        // Remove any existing click listeners to avoid duplicates
                        hexCell.onclick = null;
                        
                        // Add new click listener with drag check
                        hexCell.onclick = function(e) {
                            // Don't trigger hex details if we were just dragging
                            if (isDragging) {
                                e.preventDefault();
                                e.stopPropagation();
                                return;
                            }
                            console.log('Hex clicked:', hexCode);
                            showHexDetails(hexCode);
                        };
                    }
                });
            }, 100); // Small delay to ensure DOM is ready
        } else {
            window.location.reload();
        }
    }
    
    function generateHexContent() {
        if (!currentHex) return;
        
        fetch('/api/generate-hex', {
            method: 'POST',
            headers: { 'Content-Type': 'application/json' },
            body: JSON.stringify({ hex: currentHex })
        })
        .then(response => response.json())
        .then(data => {
            if (data.success) {
                showHexDetails(currentHex);
                setTimeout(() => window.location.reload(), 1000);
            } else {
                alert('FAILED TO GENERATE CONTENT: ' + data.error);
            }
        })
        .catch(error => {
            console.error('ERROR GENERATING HEX:', error);
            alert('ERROR GENERATING HEX CONTENT');
        });
    }
    
    function generateFullMap() {
        if (confirm('GENERATE CONTENT FOR THE ENTIRE MAP? THIS MAY TAKE A WHILE...')) {
            const btn = event.target;
            const originalText = btn.textContent;
            btn.textContent = '⏳ GENERATING...';
            btn.disabled = true;
            
            fetch('/api/generate-full-map', {
                method: 'POST',
                headers: { 'Content-Type': 'application/json' }
            })
            .then(response => response.json())
            .then(data => {
                if (data.success) {
                    alert(`GENERATED ${data.count} HEXES!`);
                    window.location.reload();
                } else {
                    alert('FAILED TO GENERATE MAP: ' + data.error);
                }
            })
            .catch(error => {
                console.error('ERROR GENERATING MAP:', error);
                alert('ERROR GENERATING FULL MAP');
            })
            .finally(() => {
                btn.textContent = originalText;
                btn.disabled = false;
            });
        }
    }
    
    function resetContinent() {
        if (confirm('🚨 RESET ENTIRE CONTINENT? 🚨\n\nTHIS WILL DELETE ALL GENERATED CONTENT AND CREATE A COMPLETELY FRESH MAP.\n\nTHIS ACTION CANNOT BE UNDONE!')) {
            const btn = event.target;
            const originalText = btn.textContent;
            btn.textContent = '🔄 RESETTING...';
            btn.disabled = true;
            
            // Disable all other buttons during reset
            const allButtons = document.querySelectorAll('button');
            allButtons.forEach(button => button.disabled = true);
            
            fetch('/api/reset-continent', {
                method: 'POST',
                headers: { 'Content-Type': 'application/json' }
            })
            .then(response => response.json())
            .then(data => {
                if (data.success) {
                    alert(`✅ ${data.message}`);
                    window.location.reload();
                } else {
                    alert('❌ FAILED TO RESET CONTINENT: ' + data.error);
                }
            })
            .catch(error => {
                console.error('ERROR RESETTING CONTINENT:', error);
                alert('❌ ERROR RESETTING CONTINENT');
            })
            .finally(() => {
                // Re-enable all buttons
                allButtons.forEach(button => button.disabled = false);
                btn.textContent = originalText;
            });
        }
    }
    
    function showTerrainOverview() {
        // Show loading state in right panel
        showLoadingState();
        
        fetch('/api/terrain-overview')
            .then(response => response.json())
            .then(data => {
                if (data.success) {
                    const [width, height] = data.dimensions;
                    const modalContainer = document.getElementById('modalContainer');
                    
                    let html = `
                        <div style="text-align: center; padding: 20px; height: 100%; overflow-y: auto;">
                            <div style="background: var(--mork-black); border: 2px solid var(--mork-cyan); padding: 20px; box-shadow: 0 0 20px rgba(0, 255, 255, 0.3);">
                                <pre style="font-family: 'Courier New', monospace; font-size: 10px; line-height: 1.2; color: var(--mork-cyan); margin: 0; white-space: pre-wrap; word-wrap: break-word;">
╔══════════════════════════════════════════════════════════════╗
║                    🗺️ TERRAIN OVERVIEW                       ║
╠══════════════════════════════════════════════════════════════╣
║                                                              ║
║  TERRAIN MAP:                                                ║
║                                                              ║`;
                    
                    // Add terrain map
                    const mapLines = data.terrain_map.split('\n');
                    mapLines.forEach(line => {
                        html += `
║ ${line.padEnd(58)}║`;
                    });
                    
                    html += `
╠══════════════════════════════════════════════════════════════╣
║  📊 TERRAIN STATISTICS:                                      ║
║                                                              ║`;
                    
                    for (const key in data.distribution) {
                        if (!data.distribution.hasOwnProperty(key)) continue;
                        const terrain = String(key);
                        const count = data.distribution[key];
                        const percentage = ((count / (width * height)) * 100).toFixed(1);
                        const terrainSymbol = getTerrainSymbol(terrain);
                        const terrainName = terrain.charAt(0).toUpperCase() + terrain.slice(1);
                        const statLine = `${terrainSymbol} ${terrainName}: ${count} HEXES (${percentage}%)`;
                        const paddedLine = statLine.padEnd(58);
                        html += `
║ ${paddedLine}║`;
                    }
                    
                    html += `
╠══════════════════════════════════════════════════════════════╣
║  🗺️ MAP INFO:                                               ║
║                                                              ║
║  DIMENSIONS: ${width}×${height}${' '.repeat(58 - (width + '×' + height).length)}║
║  TOTAL HEXES: ${width * height}${' '.repeat(58 - String(width * height).length)}║
║  LORE INTEGRATION: ✅ ACTIVE${' '.repeat(58 - 'LORE INTEGRATION: ✅ ACTIVE'.length)}║
║                                                              ║
╚══════════════════════════════════════════════════════════════╝
                                </pre>
                            </div>
                        </div>
                    `;
                    
                    modalContainer.innerHTML = html;
                } else {
                    showErrorState('terrain-overview');
                }
            })
            .catch(error => {
                console.error('ERROR LOADING TERRAIN OVERVIEW:', error);
                showErrorState('terrain-overview');
            });
    }
    
    function showLoreOverview() {
        // Show loading state in right panel
        showLoadingState();
        
        fetch('/api/lore-overview')
            .then(response => response.json())
            .then(data => {
                if (data.success) {
                    const modalContainer = document.getElementById('modalContainer');
                    
                    let html = `
                        <div style="text-align: center; padding: 20px; height: 100%; overflow-y: auto;">
                            <div style="background: var(--mork-black); border: 2px solid var(--mork-cyan); padding: 20px; box-shadow: 0 0 20px rgba(0, 255, 255, 0.3);">
                                <pre style="font-family: 'Courier New', monospace; font-size: 10px; line-height: 1.2; color: var(--mork-cyan); margin: 0; white-space: pre-wrap; word-wrap: break-word;">
╔══════════════════════════════════════════════════════════════╗
║                    📜 MÖRK BORG LORE                         ║
╠══════════════════════════════════════════════════════════════╣
║                                                              ║
║  🏰 MAJOR CITIES (${data.major_cities}):                        ║
║                                                              ║`;
                    
                    data.cities_data.forEach(city => {
                        const cityLine = `  ${city.name} (${city.hex_code}) - ${city.region}`;
                        const paddedLine = cityLine.padEnd(58);
                        html += `
║ ${paddedLine}║`;
                    });
                    
                    html += `
╠══════════════════════════════════════════════════════════════╣
║  ⚔️ MAJOR FACTIONS (${data.factions}):                         ║
║                                                              ║`;
                    
                    data.factions_data.forEach(faction => {
                        const factionLine = `  ${faction.name} (${faction.influence})`;
                        const paddedLine = factionLine.padEnd(58);
                        html += `
║ ${paddedLine}║`;
                        
                        const regionsLine = `    Active in: ${faction.regions.join(', ')}`;
                        const paddedRegionsLine = regionsLine.padEnd(58);
                        html += `
║ ${paddedRegionsLine}║`;
                    });
                    
                    html += `
╠══════════════════════════════════════════════════════════════╣
║  🎲 GAME MASTER NOTE:                                        ║
║                                                              ║
║  LORE INTEGRATION: THIS LORE IS INTEGRATED INTO              ║
║  HEX GENERATION. CITIES AND FACTIONS INFLUENCE              ║
║  CONTENT IN THEIR REGIONS.                                   ║
║                                                              ║
╚══════════════════════════════════════════════════════════════╝
                                </pre>
                            </div>
                        </div>
                    `;
                    
                    modalContainer.innerHTML = html;
                } else {
                    showErrorState('lore-overview');
                }
            })
            .catch(error => {
                console.error('ERROR LOADING LORE OVERVIEW:', error);
                showErrorState('lore-overview');
            });
    }
    
    function getTerrainSymbol(terrain) {
        const symbols = {
            'mountain': '^', 'forest': '♠', 'coast': '~',
            'plains': '.', 'swamp': '#', 'unknown': '?'
        };
        return symbols[terrain] || '?';
    }

    // Vim-like Editing System
    function initVimEditing() {
        const commandLine = document.getElementById('vimCommandLine');
        const commandInput = document.getElementById('vimCommandInput');
        const modeIndicator = document.getElementById('vimModeIndicator');

        // Global keyboard event listener
        document.addEventListener('keydown', function(e) {
            if (e.target.tagName === 'INPUT') return; // Don't interfere with input fields
            
            // Browser zoom shortcuts - let browser handle zoom naturally
            if (e.ctrlKey || e.metaKey) {
                if (e.key === '=' || e.key === '+' || e.key === '-') {
                    // Don't prevent default - let browser handle zoom
                    return;
                }
            }
            
            if (isEditMode) {
                handleEditModeKey(e);
            } else {
                handleNormalModeKey(e);
            }
        });

        // Command input handling
        commandInput.addEventListener('keydown', function(e) {
            if (e.key === 'Enter') {
                e.preventDefault();
                const command = commandInput.value.trim();
                processVimCommand(command);
                commandInput.value = '';
                hideCommandLine();
            } else if (e.key === 'Escape') {
                e.preventDefault();
                commandInput.value = '';
                hideCommandLine();
            }
        });
    }

    function handleNormalModeKey(e) {
        if (e.key === 'i' && currentHex) {
            e.preventDefault();
            e.stopPropagation();
            enterInsertMode();
        } else if (e.key === ':') {
            e.preventDefault();
            e.stopPropagation();
            showCommandLine();
        }
    }

    function handleEditModeKey(e) {
        if (e.key === 'Escape') {
            e.preventDefault();
            e.stopPropagation();
            exitInsertMode();
        }
    }

    function enterInsertMode() {
        isEditMode = true;
        document.body.classList.add('edit-mode');
        showModeIndicator('INSERT');
        
        // Store original content
        const modalContainer = document.getElementById('modalContainer');
        if (modalContainer) {
            originalContent = modalContainer.innerHTML;
            makeContentEditable(modalContainer);
        }
    }

    function exitInsertMode() {
        isEditMode = false;
        document.body.classList.remove('edit-mode');
        showModeIndicator('NORMAL');
        
        // Make content non-editable
        const modalContainer = document.getElementById('modalContainer');
        if (modalContainer) {
            makeContentNonEditable(modalContainer);
        }
    }

    function makeContentEditable(container) {
        const preElements = container.querySelectorAll('pre');
        console.log('Making pre elements editable:', preElements.length);
        preElements.forEach((pre, index) => {
            pre.contentEditable = true;
            pre.style.outline = '2px solid var(--mork-yellow)';
            pre.style.padding = '5px';
            console.log(`Made pre element ${index} editable`);
        });
        
        // Focus on the first pre element
        if (preElements.length > 0) {
            preElements[0].focus();
        }
    }

    function makeContentNonEditable(container) {
        const preElements = container.querySelectorAll('pre');
        console.log('Making pre elements non-editable:', preElements.length);
        preElements.forEach((pre, index) => {
            pre.contentEditable = false;
            pre.style.outline = 'none';
            pre.style.padding = '';
            console.log(`Made pre element ${index} non-editable`);
        });
    }

    function showCommandLine() {
        const commandLine = document.getElementById('vimCommandLine');
        const commandInput = document.getElementById('vimCommandInput');
        commandLine.style.display = 'block';
        commandInput.focus();
    }

    function hideCommandLine() {
        const commandLine = document.getElementById('vimCommandLine');
        const commandInput = document.getElementById('vimCommandInput');
        commandLine.style.display = 'none';
        commandInput.value = '';
        commandInput.blur();
    }

    function showModeIndicator(mode) {
        const indicator = document.getElementById('vimModeIndicator');
        indicator.textContent = mode;
        indicator.style.display = 'block';
        
        // Hide after 2 seconds
        setTimeout(() => {
            indicator.style.display = 'none';
        }, 2000);
    }

    function processVimCommand(command) {
        switch (command) {
            case 'wq':
                saveAndQuit();
                break;
            case 'q':
                quitWithoutSaving();
                break;
            case 'w':
                saveContent();
                break;
            default:
                if (command.startsWith('s/')) {
                    // Simple search and replace
                    const parts = command.split('/');
                    if (parts.length >= 3) {
                        const search = parts[1];
                        const replace = parts[2];
                        searchAndReplace(search, replace);
                    }
                } else {
                    showVimMessage(`Unknown command: ${command}`);
                }
        }
    }

    function saveAndQuit() {
        saveContent();
        exitInsertMode();
        showVimMessage('Content saved and quit');
        // Clear any potential input
        document.activeElement.blur();
    }

    function quitWithoutSaving() {
        // Restore original content
        const modalContainer = document.getElementById('modalContainer');
        if (modalContainer && originalContent) {
            modalContainer.innerHTML = originalContent;
        }
        exitInsertMode();
        showVimMessage('Quit without saving');
        // Clear any potential input
        document.activeElement.blur();
    }

    function saveContent() {
        const modalContainer = document.getElementById('modalContainer');
        if (!modalContainer || !currentHex) {
            console.log('Save failed: No container or hex selected', { modalContainer: !!modalContainer, currentHex });
            showVimMessage('No content to save');
            return;
        }

        // Extract the edited content from the pre elements
        const preElements = modalContainer.querySelectorAll('pre');
        console.log('Found pre elements:', preElements.length);
        
        let editedContent = '';
        preElements.forEach((pre, index) => {
            // Get the text content and preserve line breaks
            const content = pre.textContent || pre.innerText;
            console.log(`Pre element ${index} content:`, content.substring(0, 100) + '...');
            editedContent += content + '\n';
        });

        // Clean up the content - remove any extra whitespace
        editedContent = editedContent.trim();
        console.log('Final edited content length:', editedContent.length);

        if (!editedContent) {
            console.log('Save failed: No content extracted');
            showVimMessage('No content to save');
            return;
        }

        // Show saving indicator
        showVimMessage('Saving...');
        console.log('Sending save request for hex:', currentHex);

        // Send the edited content to the server
        fetch(`/api/save-hex/${currentHex}`, {
            method: 'POST',
            headers: {
                'Content-Type': 'application/json',
            },
            body: JSON.stringify({
                hex_code: currentHex,
                content: editedContent
            })
        })
        .then(response => {
            console.log('Save response status:', response.status);
            return response.json();
        })
        .then(data => {
            console.log('Save response data:', data);
            if (data.success) {
                showVimMessage('Content saved successfully');
                // Refresh the hex content to show the updated version
                showHexDetails(currentHex);
            } else {
                showVimMessage(`Save failed: ${data.error}`);
            }
        })
        .catch(error => {
            console.error('Error saving content:', error);
            showVimMessage('Save failed: Network error');
        });
    }

    function searchAndReplace(search, replace) {
        const modalContainer = document.getElementById('modalContainer');
        if (modalContainer) {
            const content = modalContainer.innerHTML;
            const newContent = content.replace(new RegExp(search, 'g'), replace);
            modalContainer.innerHTML = newContent;
            showVimMessage(`Replaced '${search}' with '${replace}'`);
        }
    }

    function showVimMessage(message) {
        const indicator = document.getElementById('vimModeIndicator');
        indicator.textContent = message;
        indicator.style.display = 'block';
        
        setTimeout(() => {
            indicator.style.display = 'none';
        }, 2000);
    }

    // Debug function - can be called from browser console
    function testSave() {
        console.log('Testing save functionality...');
        console.log('Current hex:', currentHex);
        console.log('Is edit mode:', isEditMode);
        
        const modalContainer = document.getElementById('modalContainer');
        console.log('Modal container:', modalContainer);
        
        if (modalContainer) {
            const preElements = modalContainer.querySelectorAll('pre');
            console.log('Pre elements found:', preElements.length);
            preElements.forEach((pre, index) => {
                console.log(`Pre ${index}:`, pre.textContent.substring(0, 50));
            });
        }
        
        // Try to save
        saveContent();
    }

    // Initialize vim editing when DOM is loaded
    document.addEventListener('DOMContentLoaded', function() {
        const mapDataElement = document.getElementById('mapData');
        if (mapDataElement) {
            try {
                const mapDataString = mapDataElement.dataset.map || '{}';
                console.log('Raw map data string length:', mapDataString.length);
                
                // Check if the string is valid JSON
                if (mapDataString.trim() === '') {
                    console.warn('Empty map data, using empty object');
                    mapData = {};
                } else {
                    mapData = JSON.parse(mapDataString);
                    console.log('Map data loaded successfully:', Object.keys(mapData).length, 'hexes');
                }
                
                mapWidth = parseInt(mapDataElement.dataset.width || '0');
                mapHeight = parseInt(mapDataElement.dataset.height || '0');
            } catch (error) {
                console.error('Error loading map data:', error);
                console.error('Map data string preview:', mapDataElement.dataset.map?.substring(0, 200));
                // Use empty data as fallback
                mapData = {};
                mapWidth = 0;
                mapHeight = 0;
            }
        }
        
        // Initialize vim editing system
        initVimEditing();
        
        // Initialize middle mouse scroll functionality
        initMiddleMouseScroll();
        
        // Clean up event listeners when page is unloaded
        window.addEventListener('beforeunload', function() {
            cleanupDragEventListeners();
        });
    });
    
    // Middle mouse drag scrolling functionality - simplified approach
    let isDragging = false;
    let dragStartX = 0;
    let dragStartY = 0;
    let scrollStartX = 0;
    let scrollStartY = 0;
    let dragEnabled = false; // Global flag to control drag functionality
    
    function initMiddleMouseScroll() {
        const hexGrid = document.getElementById('hexGrid');
        if (!hexGrid) return;
        
        // Reset drag state
        isDragging = false;
        hexGrid.classList.remove('dragging');
        hexGrid.style.cursor = 'default';
        
        // Clear any existing event handlers
        hexGrid.onmousedown = null;
        hexGrid.oncontextmenu = null;
        hexGrid.onmouseleave = null;
        document.onmousemove = null;
        document.onmouseup = null;
        
        // Enable drag functionality
        dragEnabled = true;
        
        // Simple event handlers - no complex cleanup needed
        hexGrid.onmousedown = function(e) {
            if (!dragEnabled) return; // Don't do anything if drag is disabled
            
            if (e.button === 1) { // Middle mouse button
                e.preventDefault();
                e.stopPropagation();
                
                isDragging = true;
                dragStartX = e.clientX;
                dragStartY = e.clientY;
                scrollStartX = hexGrid.scrollLeft;
                scrollStartY = hexGrid.scrollTop;
                
                hexGrid.classList.add('dragging');
                hexGrid.style.cursor = 'grabbing';
            }
        };
        
        // Use onmouseover/onmouseout instead of addEventListener to avoid conflicts
        document.onmousemove = function(e) {
            if (!dragEnabled || !isDragging) return;
            
            const deltaX = dragStartX - e.clientX;
            const deltaY = dragStartY - e.clientY;
            
            hexGrid.scrollLeft = scrollStartX + deltaX;
            hexGrid.scrollTop = scrollStartY + deltaY;
        };
        
        document.onmouseup = function(e) {
            if (!dragEnabled) return;
            
            if (isDragging) {
                isDragging = false;
                hexGrid.classList.remove('dragging');
                hexGrid.style.cursor = 'default';
                
                // Prevent any click events from firing after drag
                e.preventDefault();
                e.stopPropagation();
                
                // Clear any potential hex selection that might have been triggered during drag
                clearHexSelection();
            }
        };
        
        hexGrid.oncontextmenu = function(e) {
            if (!dragEnabled) return;
            
            if (e.button === 1) {
                e.preventDefault();
            }
        };
        
        hexGrid.onmouseleave = function(e) {
            if (!dragEnabled) return;
            
            if (isDragging) {
                isDragging = false;
                hexGrid.classList.remove('dragging');
                hexGrid.style.cursor = 'default';
            }
        };
    }
    
    function cleanupDragEventListeners() {
        // Reset all drag state variables
        dragEnabled = false;
        isDragging = false;
        dragStartX = 0;
        dragStartY = 0;
        scrollStartX = 0;
        scrollStartY = 0;
        
        const hexGrid = document.getElementById('hexGrid');
        if (hexGrid) {
            hexGrid.classList.remove('dragging');
            hexGrid.style.cursor = 'default';
        }
    }
    
    function disableDragFunctionality() {
        // Completely disable drag functionality
        dragEnabled = false;
        isDragging = false;
        dragStartX = 0;
        dragStartY = 0;
        scrollStartX = 0;
        scrollStartY = 0;
        
        const hexGrid = document.getElementById('hexGrid');
        if (hexGrid) {
            hexGrid.classList.remove('dragging');
            hexGrid.style.cursor = 'default';
            
            // Clear all event handlers
            hexGrid.onmousedown = null;
            hexGrid.oncontextmenu = null;
            hexGrid.onmouseleave = null;
        }
        
        // Clear document event handlers
        document.onmousemove = null;
        document.onmouseup = null;
    }
    
    // Global function to force reset drag state (can be called from console for debugging)
    function forceResetDragState() {
        console.log('Force resetting drag state');
        dragEnabled = false;
        isDragging = false;
        dragStartX = 0;
        dragStartY = 0;
        scrollStartX = 0;
        scrollStartY = 0;
        
        const hexGrid = document.getElementById('hexGrid');
        if (hexGrid) {
            hexGrid.classList.remove('dragging');
            hexGrid.style.cursor = 'default';
        }
        
        // Also clear any hex selections that might be stuck
        clearHexSelection();
    }
    
    // Global function to test hex click events (can be called from console for debugging)
    function testHexClicks() {
        console.log('Testing hex click events...');
        const hexCells = document.querySelectorAll('.hex-cell');
        console.log('Found', hexCells.length, 'hex cells');
        
        hexCells.forEach((hexCell, index) => {
            const hexCode = hexCell.getAttribute('data-hex');
            const hasOnclick = hexCell.onclick !== null;
            console.log(`Hex ${index}: ${hexCode}, has onclick: ${hasOnclick}`);
        });
    }
    
    </script>
</body>
</html><|MERGE_RESOLUTION|>--- conflicted
+++ resolved
@@ -21,43 +21,10 @@
     body {
         background: var(--mork-black);
         color: var(--mork-white);
-        font-family: monospace;
+        font-family: 'pixelify-sans', monospace;
         margin: 0;
         padding: 0;
         overflow-x: hidden;
-    }
-    
-    /* Mörk Borg Scrollbar Styling */
-    ::-webkit-scrollbar {
-        width: 12px;
-        height: 12px;
-    }
-    
-    ::-webkit-scrollbar-track {
-        background: var(--mork-black);
-        border: 1px solid var(--mork-cyan);
-    }
-    
-    ::-webkit-scrollbar-thumb {
-        background: var(--mork-cyan);
-        border: 1px solid var(--mork-black);
-        border-radius: 0;
-    }
-    
-    ::-webkit-scrollbar-thumb:hover {
-        background: var(--mork-yellow);
-        box-shadow: 0 0 8px var(--mork-yellow);
-    }
-    
-    ::-webkit-scrollbar-corner {
-        background: var(--mork-black);
-        border: 1px solid var(--mork-cyan);
-    }
-    
-    /* Firefox scrollbar styling */
-    * {
-        scrollbar-width: thin;
-        scrollbar-color: var(--mork-cyan) var(--mork-black);
     }
     
     h1, h2, h3, h4, h5, h6 {
@@ -229,47 +196,27 @@
     
     .hex-grid {
         font-family: 'Courier New', monospace;
-        font-size: 0.9em;
+        font-size: 11px;
         line-height: 1.1;
         overflow: auto;
         height: calc(100% - 40px);
         background: var(--mork-black);
-        padding: 1em;
+        padding: 15px;
         border: 1px solid var(--mork-cyan);
         text-align: center;
         white-space: nowrap;
-        /* Ensure proper scaling with browser zoom */
-        transform-origin: top left;
-        /* Consistent scrollbar styling */
-        scrollbar-width: thin;
-        scrollbar-color: var(--mork-cyan) var(--mork-black);
-        /* Enable middle mouse drag scrolling */
-        cursor: default;
-        -webkit-user-select: none;
-        -moz-user-select: none;
-        -ms-user-select: none;
-        user-select: none;
-    }
-    
-    .hex-grid.dragging {
-        cursor: grabbing;
-    }
-    
-    .hex-grid.dragging .hex-cell {
-        pointer-events: none;
     }
     
     .hex-cell {
         cursor: pointer;
-        padding: 0.1em 0.2em;
-        border-radius: 0.2em;
+        padding: 1px 2px;
+        border-radius: 2px;
         transition: all 0.2s;
         display: inline-block;
-        width: 1.2em;
+        width: 16px;
         text-align: center;
-        margin-right: 0;
+        margin-right: 0px;
         position: relative;
-        font-size: 1em;
     }
     
     .hex-cell:hover {
@@ -332,23 +279,18 @@
         height: 100%;
         overflow-y: auto;
         box-shadow: 0 0 15px rgba(0, 255, 255, 0.2);
-        /* Consistent scrollbar styling */
-        scrollbar-width: thin;
-        scrollbar-color: var(--mork-cyan) var(--mork-black);
     }
 
     .ascii-modal {
         font-family: 'Courier New', monospace;
-        font-size: 0.9em;
+        font-size: 12px;
         line-height: 1.3;
         color: var(--mork-cyan);
         background: var(--mork-black);
         border: 1px solid var(--mork-cyan);
-        padding: 1em;
-        margin: 0.8em 0;
+        padding: 15px;
+        margin: 10px 0;
         white-space: pre;
-        /* Ensure proper scaling with browser zoom */
-        transform-origin: top left;
     }
 
     /* Legend */
@@ -372,11 +314,10 @@
     
     .row-number {
         display: inline-block;
-        width: 2.5em;
+        width: 30px;
         text-align: right;
-        margin-right: 0.4em;
+        margin-right: 5px;
         color: var(--mork-cyan);
-        font-size: 0.9em;
     }
 
     /* Responsive Design */
@@ -461,57 +402,6 @@
     .empty-state p {
         font-size: 0.9rem;
         line-height: 1.5;
-    }
-
-    /* Vim-like Editing Interface */
-    .vim-command-line {
-        position: fixed;
-        bottom: 0;
-        left: 0;
-        right: 0;
-        background: var(--mork-black);
-        border-top: 2px solid var(--mork-cyan);
-        padding: 10px;
-        font-family: 'Courier New', monospace;
-        color: var(--mork-cyan);
-        display: none;
-        z-index: 1000;
-    }
-
-    .vim-command-line input {
-        background: var(--mork-black);
-        border: none;
-        color: var(--mork-cyan);
-        font-family: 'Courier New', monospace;
-        font-size: 14px;
-        width: 100%;
-        outline: none;
-    }
-
-    .vim-command-line input::placeholder {
-        color: var(--mork-gray);
-    }
-
-    .vim-mode-indicator {
-        position: fixed;
-        top: 10px;
-        right: 10px;
-        background: var(--mork-black);
-        border: 1px solid var(--mork-cyan);
-        padding: 5px 10px;
-        font-family: 'Courier New', monospace;
-        color: var(--mork-cyan);
-        display: none;
-        z-index: 1000;
-    }
-
-    .edit-mode {
-        cursor: text;
-    }
-
-    .edit-mode .hex-content {
-        border: 2px solid var(--mork-yellow);
-        box-shadow: 0 0 15px rgba(255, 255, 0, 0.3);
     }
     </style>
 </head>
@@ -591,16 +481,16 @@
         <!-- Left Side - Map -->
         <div class="map-side">
         <div class="map-container">
-            <div class="hex-grid" id="hexGrid">
-                <!-- Map content will be loaded here -->
-                {% if ascii_map %}
-                    <!-- Column headers -->
-                    <div class="text-center mb-2">
-                        <span style="margin-right: 1.5em;"></span>
-                        {% for x in range(1, map_width + 1) %}
-                            <span style="margin-right: 0.3em; font-size: 0.8em; display: inline-block; width: 1em; text-align: center;">{{ '%02d' % x }}</span>
-                        {% endfor %}
-                    </div>
+                <div class="hex-grid" id="hexGrid">
+                    <!-- Map content will be loaded here -->
+                    {% if ascii_map %}
+                        <!-- Column headers -->
+                        <div class="text-center mb-2">
+                            <span style="margin-right: 20px;"></span>
+                            {% for x in range(1, map_width + 1) %}
+                                <span style="margin-right: 4px; font-size: 9px; display: inline-block; width: 12px; text-align: center;">{{ '%02d' % x }}</span>
+                            {% endfor %}
+                        </div>
                         
                         <!-- Map rows -->
                         {% for y in range(1, map_height + 1) %}
@@ -659,14 +549,9 @@
             </div>
         </div>
         
-    <!-- Vim-like Editing Interface -->
-    <div class="vim-command-line" id="vimCommandLine">
-        <input type="text" id="vimCommandInput" placeholder=":" autocomplete="off">
-    </div>
-    
-    <div class="vim-mode-indicator" id="vimModeIndicator">
-        NORMAL
-    </div>
+
+    
+
 
     <script src="https://cdn.jsdelivr.net/npm/bootstrap@5.1.3/dist/js/bootstrap.bundle.min.js"></script>
     
@@ -680,7 +565,6 @@
 
     <script>
         let currentHex = '';
-<<<<<<< HEAD
         let isDragging = false;
         let dragStartX = 0;
         let dragStartY = 0;
@@ -778,17 +662,6 @@
             e.preventDefault();
         });
     }
-=======
-        let isEditMode = false;
-        let originalContent = '';
-        
-        // Map data from server - read from data attributes
-        let mapData = {};
-        let mapWidth = 0;
-        let mapHeight = 0;
-        
-
->>>>>>> b8ab56de
     
     // Language change function
     function changeLanguage(language) {
@@ -820,14 +693,6 @@
 
     // Define showHexDetails function first
     function showHexDetails(hexCode) {
-        console.log('showHexDetails called with:', hexCode, 'isDragging:', isDragging);
-        
-        // Don't proceed if we're in a drag state
-        if (isDragging) {
-            console.log('Ignoring hex click due to drag state');
-            return;
-        }
-        
         currentHex = hexCode;
         
         // Highlight selected hex on the map
@@ -952,9 +817,6 @@
     }
 
     function showCityDetailsInMap(hexCode) {
-        // Disable drag functionality when showing city details
-        disableDragFunctionality();
-        
         // Show loading state in map area
         showMapLoadingState();
         
@@ -1043,7 +905,6 @@
         `;
                     
                     mapContainer.innerHTML = html;
-                    // Drag functionality is disabled for city details view
                 } else {
                     showMapErrorState(hexCode);
                 }
@@ -1055,9 +916,6 @@
     }
 
     function showSettlementDetailsInMap(hexCode) {
-        // Disable drag functionality when showing settlement details
-        disableDragFunctionality();
-        
         // Show loading state in map area
         showMapLoadingState();
         
@@ -1119,15 +977,15 @@
 ║ ${line.padEnd(58)}║`;
                     });
                     
-<<<<<<< HEAD
                     // Add settlement layout if available
-                    if (data.settlement_art) {
+                    if (data.settlement_art || data.settlement_layout) {
                         html += `
 ╠══════════════════════════════════════════════════════════════╣
 ║ SETTLEMENT LAYOUT:                                          ║
 ╠══════════════════════════════════════════════════════════════╣`;
                         
-                        const layoutLines = data.settlement_art.split('\n');
+                        const layoutContent = data.settlement_art || data.settlement_layout;
+                        const layoutLines = layoutContent.split('\n');
                         layoutLines.forEach(line => {
                             if (line.trim()) {
                                 // Center the layout line within the box
@@ -1138,9 +996,8 @@
                         });
                     }
                     
-=======
-                    // Add settlement layout if present
-                    if (data.settlement_layout && data.settlement_layout !== 'No settlement layout') {
+                    // Add settlement layout if present (separate from art)
+                    if (data.settlement_layout && data.settlement_layout !== 'No settlement layout' && data.settlement_layout !== data.settlement_art) {
                         html += `
 ╠══════════════════════════════════════════════════════════════╣
 ║ SETTLEMENT LAYOUT:                                          ║`;
@@ -1151,9 +1008,6 @@
                         });
                     }
                     
-
-                    
->>>>>>> b8ab56de
                     html += `
 ╚══════════════════════════════════════════════════════════════╝
                                 </pre>
@@ -1162,7 +1016,6 @@
                     `;
                     
                     mapContainer.innerHTML = html;
-                    // Drag functionality is disabled for settlement details view
                 } else {
                     showMapErrorState(hexCode);
                 }
@@ -1195,10 +1048,6 @@
         const denizen = data.denizen || 'No denizen information';
         const notableFeature = data.notable_feature || 'No notable features';
         const atmosphere = data.atmosphere || 'Unknown atmosphere';
-<<<<<<< HEAD
-        const threatLevel = data.threat_level || 'Unknown threat level';
-        const territory = data.territory || 'No territory information';
-=======
         const treasure = data.treasure || 'No treasure found';
         const ancientKnowledge = data.ancient_knowledge || 'No ancient knowledge';
         const danger = data.danger || 'No dangers present';
@@ -1209,7 +1058,6 @@
         const demeanor = data.demeanor || 'Unknown demeanor';
         const feature = data.feature || 'No notable features';
         const settlementLayout = data.settlement_layout || '';
->>>>>>> b8ab56de
         
         // Generate ASCII terrain art
         const asciiTerrain = getAsciiTerrain(terrain);
@@ -1277,9 +1125,6 @@
 ║ ${line.padEnd(58)}║`;
         });
         
-<<<<<<< HEAD
-        // Add threat level section if available
-=======
         // Add treasure if present
         if (treasure && treasure !== 'No treasure found') {
             html += `
@@ -1316,16 +1161,12 @@
             });
         }
         
-        // Add threat level if present
->>>>>>> b8ab56de
+        // Add threat level section if available
         if (threatLevel && threatLevel !== 'Unknown threat level') {
             html += `
 ╠══════════════════════════════════════════════════════════════╣
 ║ THREAT LEVEL:                                               ║`;
-<<<<<<< HEAD
             
-=======
->>>>>>> b8ab56de
             const threatLines = threatLevel.match(/.{1,58}/g) || [threatLevel];
             threatLines.forEach(line => {
                 html += `
@@ -1333,20 +1174,12 @@
             });
         }
         
-<<<<<<< HEAD
         // Add territory section if available
-        if (territory && territory !== 'No territory information') {
+        if (territory && territory !== 'No territory claimed') {
             html += `
 ╠══════════════════════════════════════════════════════════════╣
 ║ TERRITORY:                                                  ║`;
             
-=======
-        // Add territory if present
-        if (territory && territory !== 'No territory claimed') {
-            html += `
-╠══════════════════════════════════════════════════════════════╣
-║ TERRITORY:                                                  ║`;
->>>>>>> b8ab56de
             const territoryLines = territory.match(/.{1,58}/g) || [territory];
             territoryLines.forEach(line => {
                 html += `
@@ -1354,8 +1187,6 @@
             });
         }
         
-<<<<<<< HEAD
-=======
         // Add location if present
         if (location && location !== 'Unknown location') {
             html += `
@@ -1392,28 +1223,6 @@
             });
         }
         
-        // Add feature if present
-        if (feature && feature !== 'No notable features') {
-            html += `
-╠══════════════════════════════════════════════════════════════╣
-║ FEATURE:                                                    ║`;
-            const featureLines = feature.match(/.{1,58}/g) || [feature];
-            featureLines.forEach(line => {
-                html += `
-║ ${line.padEnd(58)}║`;
-            });
-        }
-        
-        // Add settlement layout if present
-        if (settlementLayout && settlementLayout !== 'No settlement layout') {
-            html += `\n╠══════════════════════════════════════════════════════════════╣\n║ SETTLEMENT LAYOUT:                                          ║`;
-            const layoutLines = settlementLayout.split('\n');
-            layoutLines.forEach(line => {
-                html += `\n║ ${line.padEnd(58)}║`;
-            });
-        }
-        
->>>>>>> b8ab56de
         html += `
 ╚══════════════════════════════════════════════════════════════╝
                     </pre>
@@ -1487,7 +1296,6 @@
         const originalContent = mapContainer.getAttribute('data-original-content');
         if (originalContent) {
             mapContainer.innerHTML = originalContent;
-            
             // Restore hex selection after returning to map
             if (currentHex) {
                 const hexElement = document.querySelector(`[data-hex="${currentHex}"]`);
@@ -1495,36 +1303,6 @@
                     hexElement.classList.add('selected');
                 }
             }
-            
-            // Ensure drag functionality is completely reset and re-initialized
-            disableDragFunctionality();
-            initMiddleMouseScroll();
-            
-            // Force re-attach all hex click events to ensure they work
-            setTimeout(() => {
-                const hexCells = document.querySelectorAll('.hex-cell');
-                console.log('Re-attaching click events to', hexCells.length, 'hex cells');
-                
-                hexCells.forEach(hexCell => {
-                    const hexCode = hexCell.getAttribute('data-hex');
-                    if (hexCode) {
-                        // Remove any existing click listeners to avoid duplicates
-                        hexCell.onclick = null;
-                        
-                        // Add new click listener with drag check
-                        hexCell.onclick = function(e) {
-                            // Don't trigger hex details if we were just dragging
-                            if (isDragging) {
-                                e.preventDefault();
-                                e.stopPropagation();
-                                return;
-                            }
-                            console.log('Hex clicked:', hexCode);
-                            showHexDetails(hexCode);
-                        };
-                    }
-                });
-            }, 100); // Small delay to ensure DOM is ready
         } else {
             window.location.reload();
         }
@@ -1769,505 +1547,6 @@
         };
         return symbols[terrain] || '?';
     }
-
-    // Vim-like Editing System
-    function initVimEditing() {
-        const commandLine = document.getElementById('vimCommandLine');
-        const commandInput = document.getElementById('vimCommandInput');
-        const modeIndicator = document.getElementById('vimModeIndicator');
-
-        // Global keyboard event listener
-        document.addEventListener('keydown', function(e) {
-            if (e.target.tagName === 'INPUT') return; // Don't interfere with input fields
-            
-            // Browser zoom shortcuts - let browser handle zoom naturally
-            if (e.ctrlKey || e.metaKey) {
-                if (e.key === '=' || e.key === '+' || e.key === '-') {
-                    // Don't prevent default - let browser handle zoom
-                    return;
-                }
-            }
-            
-            if (isEditMode) {
-                handleEditModeKey(e);
-            } else {
-                handleNormalModeKey(e);
-            }
-        });
-
-        // Command input handling
-        commandInput.addEventListener('keydown', function(e) {
-            if (e.key === 'Enter') {
-                e.preventDefault();
-                const command = commandInput.value.trim();
-                processVimCommand(command);
-                commandInput.value = '';
-                hideCommandLine();
-            } else if (e.key === 'Escape') {
-                e.preventDefault();
-                commandInput.value = '';
-                hideCommandLine();
-            }
-        });
-    }
-
-    function handleNormalModeKey(e) {
-        if (e.key === 'i' && currentHex) {
-            e.preventDefault();
-            e.stopPropagation();
-            enterInsertMode();
-        } else if (e.key === ':') {
-            e.preventDefault();
-            e.stopPropagation();
-            showCommandLine();
-        }
-    }
-
-    function handleEditModeKey(e) {
-        if (e.key === 'Escape') {
-            e.preventDefault();
-            e.stopPropagation();
-            exitInsertMode();
-        }
-    }
-
-    function enterInsertMode() {
-        isEditMode = true;
-        document.body.classList.add('edit-mode');
-        showModeIndicator('INSERT');
-        
-        // Store original content
-        const modalContainer = document.getElementById('modalContainer');
-        if (modalContainer) {
-            originalContent = modalContainer.innerHTML;
-            makeContentEditable(modalContainer);
-        }
-    }
-
-    function exitInsertMode() {
-        isEditMode = false;
-        document.body.classList.remove('edit-mode');
-        showModeIndicator('NORMAL');
-        
-        // Make content non-editable
-        const modalContainer = document.getElementById('modalContainer');
-        if (modalContainer) {
-            makeContentNonEditable(modalContainer);
-        }
-    }
-
-    function makeContentEditable(container) {
-        const preElements = container.querySelectorAll('pre');
-        console.log('Making pre elements editable:', preElements.length);
-        preElements.forEach((pre, index) => {
-            pre.contentEditable = true;
-            pre.style.outline = '2px solid var(--mork-yellow)';
-            pre.style.padding = '5px';
-            console.log(`Made pre element ${index} editable`);
-        });
-        
-        // Focus on the first pre element
-        if (preElements.length > 0) {
-            preElements[0].focus();
-        }
-    }
-
-    function makeContentNonEditable(container) {
-        const preElements = container.querySelectorAll('pre');
-        console.log('Making pre elements non-editable:', preElements.length);
-        preElements.forEach((pre, index) => {
-            pre.contentEditable = false;
-            pre.style.outline = 'none';
-            pre.style.padding = '';
-            console.log(`Made pre element ${index} non-editable`);
-        });
-    }
-
-    function showCommandLine() {
-        const commandLine = document.getElementById('vimCommandLine');
-        const commandInput = document.getElementById('vimCommandInput');
-        commandLine.style.display = 'block';
-        commandInput.focus();
-    }
-
-    function hideCommandLine() {
-        const commandLine = document.getElementById('vimCommandLine');
-        const commandInput = document.getElementById('vimCommandInput');
-        commandLine.style.display = 'none';
-        commandInput.value = '';
-        commandInput.blur();
-    }
-
-    function showModeIndicator(mode) {
-        const indicator = document.getElementById('vimModeIndicator');
-        indicator.textContent = mode;
-        indicator.style.display = 'block';
-        
-        // Hide after 2 seconds
-        setTimeout(() => {
-            indicator.style.display = 'none';
-        }, 2000);
-    }
-
-    function processVimCommand(command) {
-        switch (command) {
-            case 'wq':
-                saveAndQuit();
-                break;
-            case 'q':
-                quitWithoutSaving();
-                break;
-            case 'w':
-                saveContent();
-                break;
-            default:
-                if (command.startsWith('s/')) {
-                    // Simple search and replace
-                    const parts = command.split('/');
-                    if (parts.length >= 3) {
-                        const search = parts[1];
-                        const replace = parts[2];
-                        searchAndReplace(search, replace);
-                    }
-                } else {
-                    showVimMessage(`Unknown command: ${command}`);
-                }
-        }
-    }
-
-    function saveAndQuit() {
-        saveContent();
-        exitInsertMode();
-        showVimMessage('Content saved and quit');
-        // Clear any potential input
-        document.activeElement.blur();
-    }
-
-    function quitWithoutSaving() {
-        // Restore original content
-        const modalContainer = document.getElementById('modalContainer');
-        if (modalContainer && originalContent) {
-            modalContainer.innerHTML = originalContent;
-        }
-        exitInsertMode();
-        showVimMessage('Quit without saving');
-        // Clear any potential input
-        document.activeElement.blur();
-    }
-
-    function saveContent() {
-        const modalContainer = document.getElementById('modalContainer');
-        if (!modalContainer || !currentHex) {
-            console.log('Save failed: No container or hex selected', { modalContainer: !!modalContainer, currentHex });
-            showVimMessage('No content to save');
-            return;
-        }
-
-        // Extract the edited content from the pre elements
-        const preElements = modalContainer.querySelectorAll('pre');
-        console.log('Found pre elements:', preElements.length);
-        
-        let editedContent = '';
-        preElements.forEach((pre, index) => {
-            // Get the text content and preserve line breaks
-            const content = pre.textContent || pre.innerText;
-            console.log(`Pre element ${index} content:`, content.substring(0, 100) + '...');
-            editedContent += content + '\n';
-        });
-
-        // Clean up the content - remove any extra whitespace
-        editedContent = editedContent.trim();
-        console.log('Final edited content length:', editedContent.length);
-
-        if (!editedContent) {
-            console.log('Save failed: No content extracted');
-            showVimMessage('No content to save');
-            return;
-        }
-
-        // Show saving indicator
-        showVimMessage('Saving...');
-        console.log('Sending save request for hex:', currentHex);
-
-        // Send the edited content to the server
-        fetch(`/api/save-hex/${currentHex}`, {
-            method: 'POST',
-            headers: {
-                'Content-Type': 'application/json',
-            },
-            body: JSON.stringify({
-                hex_code: currentHex,
-                content: editedContent
-            })
-        })
-        .then(response => {
-            console.log('Save response status:', response.status);
-            return response.json();
-        })
-        .then(data => {
-            console.log('Save response data:', data);
-            if (data.success) {
-                showVimMessage('Content saved successfully');
-                // Refresh the hex content to show the updated version
-                showHexDetails(currentHex);
-            } else {
-                showVimMessage(`Save failed: ${data.error}`);
-            }
-        })
-        .catch(error => {
-            console.error('Error saving content:', error);
-            showVimMessage('Save failed: Network error');
-        });
-    }
-
-    function searchAndReplace(search, replace) {
-        const modalContainer = document.getElementById('modalContainer');
-        if (modalContainer) {
-            const content = modalContainer.innerHTML;
-            const newContent = content.replace(new RegExp(search, 'g'), replace);
-            modalContainer.innerHTML = newContent;
-            showVimMessage(`Replaced '${search}' with '${replace}'`);
-        }
-    }
-
-    function showVimMessage(message) {
-        const indicator = document.getElementById('vimModeIndicator');
-        indicator.textContent = message;
-        indicator.style.display = 'block';
-        
-        setTimeout(() => {
-            indicator.style.display = 'none';
-        }, 2000);
-    }
-
-    // Debug function - can be called from browser console
-    function testSave() {
-        console.log('Testing save functionality...');
-        console.log('Current hex:', currentHex);
-        console.log('Is edit mode:', isEditMode);
-        
-        const modalContainer = document.getElementById('modalContainer');
-        console.log('Modal container:', modalContainer);
-        
-        if (modalContainer) {
-            const preElements = modalContainer.querySelectorAll('pre');
-            console.log('Pre elements found:', preElements.length);
-            preElements.forEach((pre, index) => {
-                console.log(`Pre ${index}:`, pre.textContent.substring(0, 50));
-            });
-        }
-        
-        // Try to save
-        saveContent();
-    }
-
-    // Initialize vim editing when DOM is loaded
-    document.addEventListener('DOMContentLoaded', function() {
-        const mapDataElement = document.getElementById('mapData');
-        if (mapDataElement) {
-            try {
-                const mapDataString = mapDataElement.dataset.map || '{}';
-                console.log('Raw map data string length:', mapDataString.length);
-                
-                // Check if the string is valid JSON
-                if (mapDataString.trim() === '') {
-                    console.warn('Empty map data, using empty object');
-                    mapData = {};
-                } else {
-                    mapData = JSON.parse(mapDataString);
-                    console.log('Map data loaded successfully:', Object.keys(mapData).length, 'hexes');
-                }
-                
-                mapWidth = parseInt(mapDataElement.dataset.width || '0');
-                mapHeight = parseInt(mapDataElement.dataset.height || '0');
-            } catch (error) {
-                console.error('Error loading map data:', error);
-                console.error('Map data string preview:', mapDataElement.dataset.map?.substring(0, 200));
-                // Use empty data as fallback
-                mapData = {};
-                mapWidth = 0;
-                mapHeight = 0;
-            }
-        }
-        
-        // Initialize vim editing system
-        initVimEditing();
-        
-        // Initialize middle mouse scroll functionality
-        initMiddleMouseScroll();
-        
-        // Clean up event listeners when page is unloaded
-        window.addEventListener('beforeunload', function() {
-            cleanupDragEventListeners();
-        });
-    });
-    
-    // Middle mouse drag scrolling functionality - simplified approach
-    let isDragging = false;
-    let dragStartX = 0;
-    let dragStartY = 0;
-    let scrollStartX = 0;
-    let scrollStartY = 0;
-    let dragEnabled = false; // Global flag to control drag functionality
-    
-    function initMiddleMouseScroll() {
-        const hexGrid = document.getElementById('hexGrid');
-        if (!hexGrid) return;
-        
-        // Reset drag state
-        isDragging = false;
-        hexGrid.classList.remove('dragging');
-        hexGrid.style.cursor = 'default';
-        
-        // Clear any existing event handlers
-        hexGrid.onmousedown = null;
-        hexGrid.oncontextmenu = null;
-        hexGrid.onmouseleave = null;
-        document.onmousemove = null;
-        document.onmouseup = null;
-        
-        // Enable drag functionality
-        dragEnabled = true;
-        
-        // Simple event handlers - no complex cleanup needed
-        hexGrid.onmousedown = function(e) {
-            if (!dragEnabled) return; // Don't do anything if drag is disabled
-            
-            if (e.button === 1) { // Middle mouse button
-                e.preventDefault();
-                e.stopPropagation();
-                
-                isDragging = true;
-                dragStartX = e.clientX;
-                dragStartY = e.clientY;
-                scrollStartX = hexGrid.scrollLeft;
-                scrollStartY = hexGrid.scrollTop;
-                
-                hexGrid.classList.add('dragging');
-                hexGrid.style.cursor = 'grabbing';
-            }
-        };
-        
-        // Use onmouseover/onmouseout instead of addEventListener to avoid conflicts
-        document.onmousemove = function(e) {
-            if (!dragEnabled || !isDragging) return;
-            
-            const deltaX = dragStartX - e.clientX;
-            const deltaY = dragStartY - e.clientY;
-            
-            hexGrid.scrollLeft = scrollStartX + deltaX;
-            hexGrid.scrollTop = scrollStartY + deltaY;
-        };
-        
-        document.onmouseup = function(e) {
-            if (!dragEnabled) return;
-            
-            if (isDragging) {
-                isDragging = false;
-                hexGrid.classList.remove('dragging');
-                hexGrid.style.cursor = 'default';
-                
-                // Prevent any click events from firing after drag
-                e.preventDefault();
-                e.stopPropagation();
-                
-                // Clear any potential hex selection that might have been triggered during drag
-                clearHexSelection();
-            }
-        };
-        
-        hexGrid.oncontextmenu = function(e) {
-            if (!dragEnabled) return;
-            
-            if (e.button === 1) {
-                e.preventDefault();
-            }
-        };
-        
-        hexGrid.onmouseleave = function(e) {
-            if (!dragEnabled) return;
-            
-            if (isDragging) {
-                isDragging = false;
-                hexGrid.classList.remove('dragging');
-                hexGrid.style.cursor = 'default';
-            }
-        };
-    }
-    
-    function cleanupDragEventListeners() {
-        // Reset all drag state variables
-        dragEnabled = false;
-        isDragging = false;
-        dragStartX = 0;
-        dragStartY = 0;
-        scrollStartX = 0;
-        scrollStartY = 0;
-        
-        const hexGrid = document.getElementById('hexGrid');
-        if (hexGrid) {
-            hexGrid.classList.remove('dragging');
-            hexGrid.style.cursor = 'default';
-        }
-    }
-    
-    function disableDragFunctionality() {
-        // Completely disable drag functionality
-        dragEnabled = false;
-        isDragging = false;
-        dragStartX = 0;
-        dragStartY = 0;
-        scrollStartX = 0;
-        scrollStartY = 0;
-        
-        const hexGrid = document.getElementById('hexGrid');
-        if (hexGrid) {
-            hexGrid.classList.remove('dragging');
-            hexGrid.style.cursor = 'default';
-            
-            // Clear all event handlers
-            hexGrid.onmousedown = null;
-            hexGrid.oncontextmenu = null;
-            hexGrid.onmouseleave = null;
-        }
-        
-        // Clear document event handlers
-        document.onmousemove = null;
-        document.onmouseup = null;
-    }
-    
-    // Global function to force reset drag state (can be called from console for debugging)
-    function forceResetDragState() {
-        console.log('Force resetting drag state');
-        dragEnabled = false;
-        isDragging = false;
-        dragStartX = 0;
-        dragStartY = 0;
-        scrollStartX = 0;
-        scrollStartY = 0;
-        
-        const hexGrid = document.getElementById('hexGrid');
-        if (hexGrid) {
-            hexGrid.classList.remove('dragging');
-            hexGrid.style.cursor = 'default';
-        }
-        
-        // Also clear any hex selections that might be stuck
-        clearHexSelection();
-    }
-    
-    // Global function to test hex click events (can be called from console for debugging)
-    function testHexClicks() {
-        console.log('Testing hex click events...');
-        const hexCells = document.querySelectorAll('.hex-cell');
-        console.log('Found', hexCells.length, 'hex cells');
-        
-        hexCells.forEach((hexCell, index) => {
-            const hexCode = hexCell.getAttribute('data-hex');
-            const hasOnclick = hexCell.onclick !== null;
-            console.log(`Hex ${index}: ${hexCode}, has onclick: ${hasOnclick}`);
-        });
-    }
     
     </script>
 </body>
