#!/usr/bin/env python3
"""
The Dying Lands ASCII Map Viewer
Interactive web viewer for the hex-based map with ASCII representation.
"""

import os
import sys
import json
<<<<<<< HEAD
sys.path.append(os.path.dirname(os.path.abspath(__file__)))
=======
>>>>>>> df22a874
try:
    import markdown
    MARKDOWN_AVAILABLE = True
except ImportError:
    MARKDOWN_AVAILABLE = False
    print("⚠️  Markdown module not available - using text fallback")

from flask import Flask, render_template, jsonify, request, send_from_directory, redirect, url_for
from mork_borg_lore_database import MorkBorgLoreDatabase
from terrain_system import terrain_system
from main_map_generator import MainMapGenerator
from translation_system import translation_system

app = Flask(__name__, template_folder='../web/templates', static_folder='../web/static')

# Initialize systems
lore_db = MorkBorgLoreDatabase()

# Global language setting - defaults to English
current_language = 'en'

# Initialize main map generator with current language
def get_main_map_generator():
    """Get main map generator with current language configuration."""
    global current_language
    return MainMapGenerator({'language': current_language})

# Initialize with default language
main_map_generator = get_main_map_generator()

def get_map_dimensions():
    """Get map dimensions from terrain system."""
    return terrain_system.get_map_dimensions()

def get_terrain_for_hex(hex_code):
    """Get terrain type for a hex using unified terrain system."""
    return terrain_system.get_terrain_for_hex(hex_code, lore_db)

@app.route('/')
def main_map():
    """Main map page with integrated lore."""
    if not os.path.exists('dying_lands_output'):
        os.makedirs('dying_lands_output', exist_ok=True)
        return render_template('setup.html', 
                             title="The Dying Lands - Setup", 
                             action="Run main_map_generator.py to create the map")
    
    # Get map dimensions
    map_width, map_height = get_map_dimensions()
    
    # Generate ASCII map data
    ascii_map_data = generate_ascii_map_data()
    
    return render_template('main_map.html',
                         ascii_map=ascii_map_data,
                         map_width=map_width,
                         map_height=map_height,
                         major_cities=get_major_cities_data(),
                         total_hexes=map_width * map_height)

@app.route('/api/set-language', methods=['POST'])
def set_language():
    """Set the current language for content generation."""
    global current_language, main_map_generator
    
    data = request.get_json()
    new_language = data.get('language', 'en')
<<<<<<< HEAD
=======
    
    if new_language in ['en', 'pt']:
        current_language = new_language
        # Re-initialize main map generator with new language
        main_map_generator = get_main_map_generator()
        
        return jsonify({
            'success': True,
            'language': current_language,
            'message': f'Language set to {current_language}'
        })
    else:
        return jsonify({
            'success': False,
            'error': 'Invalid language. Use "en" or "pt"'
        }), 400

@app.route('/api/hex/<hex_code>')
def get_hex_info(hex_code):
    """Get hex information for popup."""
    hex_file = f"dying_lands_output/hexes/hex_{hex_code}.md"
>>>>>>> df22a874
    
    if new_language in ['en', 'pt']:
        current_language = new_language
        # Re-initialize main map generator with new language
        main_map_generator = get_main_map_generator()
        
        # Use Portuguese fields if available and language is Portuguese
        if current_language == 'pt':
            title = city_data.get('name_pt', city_data['name'])
            description = city_data.get('description_pt', city_data['description'])
            atmosphere = city_data.get('atmosphere_pt', city_data['atmosphere'])
            notable_features = city_data.get('notable_features_pt', city_data['notable_features'])
        else:
            title = city_data['name']
            description = city_data['description']
            atmosphere = city_data['atmosphere']
            notable_features = city_data['notable_features']
        
        return jsonify({
<<<<<<< HEAD
            'success': True,
            'language': current_language,
            'message': f'Language set to {current_language}'
        })
    else:
        return jsonify({
            'success': False,
            'error': 'Invalid language. Use "en" or "pt"'
        }), 400

@app.route('/api/hex/<hex_code>')
def get_hex_info(hex_code):
    """Get hex information for popup."""
    json_file = f"dying_lands_output/hexes/hex_{hex_code}.json"
    if os.path.exists(json_file):
        with open(json_file, 'r', encoding='utf-8') as f:
            hex_data = json.load(f)
        return jsonify(hex_data)
    else:
        return jsonify({'exists': False, 'error': 'Hex not found', 'hex_code': hex_code})
=======
            'exists': True,
            'is_major_city': True,
            'title': title,
            'description': description,
            'population': city_data['population'],
            'region': city_data['region'],
            'atmosphere': atmosphere,
            'notable_features': notable_features,
            'key_npcs': city_data['key_npcs'],
            'hex_code': hex_code
        })
    
    # Check if it's a settlement
    if os.path.exists(hex_file):
        try:
            with open(hex_file, 'r', encoding='utf-8') as f:
                content = f.read()
            
            # Check if this is a settlement
            if '⌂ **' in content:
                settlement_data = extract_settlement_data(content, hex_code)
                return jsonify({
                    'exists': True,
                    'is_settlement': True,
                    'hex_type': 'settlement',
                    'terrain': get_terrain_for_hex(hex_code),
                    'title': settlement_data['name'],
                    'description': settlement_data['description'],
                    'population': settlement_data['population'],
                    'atmosphere': settlement_data['atmosphere'],
                    'notable_feature': settlement_data['notable_feature'],
                    'local_tavern': settlement_data['local_tavern'],
                    'local_power': settlement_data['local_power'],
                    'settlement_art': settlement_data['settlement_art'],
                    'hex_code': hex_code,
                    'redirect_to': 'settlement'
                })
            
            # Regular hex content
            if MARKDOWN_AVAILABLE:
                html = markdown.markdown(content, extensions=['codehilite', 'fenced_code', 'tables'])
            else:
                # Fallback if markdown module is not available
                html = f'<pre>{content}</pre>'
            title = extract_title(content)
            
            # Extract structured data for the new modal system
            hex_data = extract_hex_data(content, hex_code)
            
            # Determine hex type from content
            hex_type = 'wilderness'
            if '⌂ **' in content:
                hex_type = 'settlement'
            elif '▲ **' in content:
                hex_type = 'dungeon'
            elif '※ **' in content:
                hex_type = 'beast'
            elif '☉ **' in content:
                hex_type = 'npc'
                
            # Get terrain from terrain system if not in parsed data
            terrain = hex_data.get('terrain', 'unknown')
            if terrain == 'unknown':
                terrain = get_terrain_for_hex(hex_code)
            
            # Get translated terrain name for display
            terrain_name = main_map_generator._get_translated_terrain_name(terrain)
            
            return jsonify({
                'exists': True,
                'is_major_city': False,
                'is_settlement': hex_type == 'settlement',
                'is_dungeon': hex_type == 'dungeon',
                'is_beast': hex_type == 'beast',
                'is_npc': hex_type == 'npc',
                'hex_type': hex_type,
                'title': title,
                'html': html,
                'raw': content,
                'hex_code': hex_code,
                'terrain': terrain,
                'terrain_name': terrain_name,
                'encounter': hex_data.get('encounter', 'Unknown encounter'),
                'denizen': hex_data.get('denizen', 'No denizen information'),
                'notable_feature': hex_data.get('notable_feature', 'No notable features'),
                'atmosphere': hex_data.get('atmosphere', 'Unknown atmosphere'),
                # NPC specific fields
                'name': hex_data.get('name'),
                'motivation': hex_data.get('motivation', 'Unknown motivation'),
                'feature': hex_data.get('feature', 'No notable features'),
                'demeanor': hex_data.get('demeanor', 'Unknown demeanor'),
                'denizen_type': hex_data.get('denizen_type'),
                # Beast specific fields
                'beast_type': hex_data.get('beast_type'),
                'beast_behavior': hex_data.get('beast_behavior'),
                'beast_feature': hex_data.get('beast_feature'),
                'threat_level': hex_data.get('threat_level', 'Unknown threat level'),
                'territory': hex_data.get('territory', 'No territory claimed'),
                # Sea encounter specific fields
                'encounter_type': hex_data.get('encounter_type'),
                'is_sea_encounter': hex_data.get('is_sea_encounter', False),
                # Dungeon specific fields
                'danger': hex_data.get('danger', 'No dangers present'),
                'treasure': hex_data.get('treasure', 'No treasure found'),
                'loot': hex_data.get('loot'),
                'scroll': hex_data.get('scroll'),
                'ancient_knowledge': hex_data.get('ancient_knowledge', 'No ancient knowledge'),
                # Settlement specific fields
                'population': hex_data.get('population'),
                'local_tavern': hex_data.get('local_tavern'),
                'local_power': hex_data.get('local_power'),
                'settlement_art': hex_data.get('settlement_art'),
                'settlement_layout': hex_data.get('settlement_layout', 'No settlement layout'),
                'location': hex_data.get('location', 'Unknown location')
            })
        except Exception as e:
            return jsonify({
                'exists': False,
                'error': str(e),
                'hex_code': hex_code
            })
    else:
        # Generate hex content on demand with current language
        try:
            terrain = get_terrain_for_hex(hex_code)
            # Use the current main_map_generator which has the correct language
            hex_data = main_map_generator.generate_hex_content(hex_code, terrain)
            
            # Get translated terrain name for display
            terrain_name = main_map_generator._get_translated_terrain_name(terrain)
            
            # Check if it's a settlement
            if hex_data.get('is_settlement'):
                return jsonify({
                    'exists': True,
                    'is_settlement': True,
                    'hex_type': 'settlement',
                    'terrain': hex_data.get('terrain', terrain),
                    'title': hex_data.get('name', f'Settlement {hex_code}'),
                    'description': hex_data.get('denizen', 'A settlement'),
                    'population': hex_data.get('population', 'Unknown'),
                    'atmosphere': hex_data.get('atmosphere', 'Unknown'),
                    'notable_feature': hex_data.get('notable_feature', 'Unknown'),
                    'local_tavern': hex_data.get('local_tavern', 'Unknown'),
                    'local_power': hex_data.get('local_power', 'Unknown'),
                    'settlement_art': hex_data.get('settlement_art', ''),
                    'name': hex_data.get('name', f'Settlement {hex_code}'),
                    'hex_code': hex_code,
                    'redirect_to': 'settlement'
                })
            
            # Generate markdown content
            markdown_content = main_map_generator._generate_markdown_content(hex_data)
            if MARKDOWN_AVAILABLE:
                html = markdown.markdown(markdown_content, extensions=['codehilite', 'fenced_code', 'tables'])
            else:
                # Fallback if markdown module is not available
                html = f'<pre>{markdown_content}</pre>'
            
            # Determine hex type
            hex_type = 'wilderness'
            if hex_data.get('is_settlement'):
                hex_type = 'settlement'
            elif hex_data.get('is_dungeon'):
                hex_type = 'dungeon'
            elif hex_data.get('is_beast'):
                hex_type = 'beast'
            elif hex_data.get('is_npc'):
                hex_type = 'npc'
            
            return jsonify({
                'exists': True,
                'is_major_city': False,
                'is_settlement': hex_data.get('is_settlement', False),
                'is_dungeon': hex_data.get('is_dungeon', False),
                'is_beast': hex_data.get('is_beast', False),
                'is_npc': hex_data.get('is_npc', False),
                'hex_type': hex_type,
                'title': f"Hex {hex_code}",
                'html': html,
                'raw': markdown_content,
                'hex_code': hex_code,
                'terrain': hex_data.get('terrain', terrain),
                'terrain_name': terrain_name,
                'encounter': hex_data.get('encounter', 'Unknown encounter'),
                'denizen': hex_data.get('denizen', 'No denizen information'),
                'notable_feature': hex_data.get('notable_feature', 'No notable features'),
                'atmosphere': hex_data.get('atmosphere', 'Unknown atmosphere'),
                'loot': hex_data.get('loot'),
                'scroll': hex_data.get('scroll'),
                'dungeon_type': hex_data.get('dungeon_type'),
                'beast_type': hex_data.get('beast_type'),
                'name': hex_data.get('name'),
                'population': hex_data.get('population'),
                'local_tavern': hex_data.get('local_tavern'),
                'local_power': hex_data.get('local_power'),
                'settlement_art': hex_data.get('settlement_art'),
                'beast_feature': hex_data.get('beast_feature'),
                'beast_behavior': hex_data.get('beast_behavior'),
                'motivation': hex_data.get('motivation'),
                'feature': hex_data.get('feature'),
                'demeanor': hex_data.get('demeanor'),
                'denizen_type': hex_data.get('denizen_type'),
                'threat_level': hex_data.get('threat_level'),
                'territory': hex_data.get('territory'),
                'encounter_type': hex_data.get('encounter_type'),
                'is_sea_encounter': hex_data.get('is_sea_encounter', False),
                'danger': hex_data.get('danger'),
                'treasure': hex_data.get('treasure')
            })
        except Exception as e:
            return jsonify({
                'exists': False,
                'error': str(e),
                'hex_code': hex_code
            })
>>>>>>> df22a874

@app.route('/api/city/<hex_code>')
def get_city_details(hex_code):
    """Get detailed city information (now unified with hex info)."""
    json_file = f"dying_lands_output/hexes/hex_{hex_code}.json"
    if os.path.exists(json_file):
        with open(json_file, 'r', encoding='utf-8') as f:
            hex_data = json.load(f)
        return jsonify({'success': True, 'city': hex_data, 'hex_code': hex_code})
    else:
        return jsonify({'success': False, 'error': 'City not found', 'hex_code': hex_code})

@app.route('/api/settlement/<hex_code>')
def get_settlement_details(hex_code):
<<<<<<< HEAD
    """Get detailed settlement information (now unified with hex info)."""
    json_file = f"dying_lands_output/hexes/hex_{hex_code}.json"
    if os.path.exists(json_file):
        with open(json_file, 'r', encoding='utf-8') as f:
            hex_data = json.load(f)
        return jsonify({'success': True, 'settlement': hex_data, 'hex_code': hex_code})
    else:
        return jsonify({'success': False, 'error': 'Settlement not found', 'hex_code': hex_code})
=======
    """Get detailed settlement information."""
    hex_file = f"dying_lands_output/hexes/hex_{hex_code}.md"
    
    # Try to load from existing file first
    if os.path.exists(hex_file):
        try:
            with open(hex_file, 'r', encoding='utf-8') as f:
                content = f.read()
            
            # Check if this is a settlement
            if '⌂ **' in content:
                settlement_data = extract_settlement_data(content, hex_code)
                
                # Get terrain for regional context
                terrain = get_terrain_for_hex(hex_code)
                
                # Generate settlement ASCII map
                settlement_map = generate_settlement_ascii_map(settlement_data, hex_code)
                
                return jsonify({
                    'success': True,
                    'settlement': settlement_data,
                    'terrain': terrain,
                    'hex_code': hex_code,
                    'settlement_map': settlement_map,
                    'settlement_art': settlement_data.get('settlement_art', ''),
                    'settlement_layout': settlement_data.get('settlement_art', 'No settlement layout'),
                    'custom_settlement_layout': settlement_data.get('custom_settlement_layout', 'No custom settlement layout')
                })
        
        except Exception as e:
            return jsonify({'success': False, 'error': str(e)})
    
    # Generate settlement on demand
    try:
        terrain = get_terrain_for_hex(hex_code)
        hex_data = main_map_generator.generate_hex_content(hex_code, terrain)
        
        if hex_data.get('is_settlement'):
            # Create settlement data structure expected by frontend
            settlement_data = {
                'name': hex_data.get('name', f'Settlement {hex_code}'),
                'description': hex_data.get('denizen', 'A settlement'),
                'population': hex_data.get('population', 'Unknown'),
                'atmosphere': hex_data.get('atmosphere', 'Unknown'),
                'notable_feature': hex_data.get('notable_feature', 'Unknown'),
                'local_tavern': hex_data.get('local_tavern', 'Unknown'),
                'local_power': hex_data.get('local_power', 'Unknown'),
                'hex_code': hex_code
            }
            
            # Generate settlement ASCII map
            settlement_map = generate_settlement_ascii_map(settlement_data, hex_code)
            
            return jsonify({
                'success': True,
                'settlement': settlement_data,
                'terrain': terrain,
                'hex_code': hex_code,
                'settlement_map': settlement_map,
                'settlement_art': hex_data.get('settlement_art', '')
            })
        else:
            return jsonify({'success': False, 'error': 'Hex is not a settlement'})
            
    except Exception as e:
        return jsonify({'success': False, 'error': f'Error generating settlement: {str(e)}'})
>>>>>>> df22a874

@app.route('/api/lore-overview')
def get_lore_overview():
    """Get complete lore overview."""
    try:
        # Use unified map generator
        result = main_map_generator.get_lore_overview()
        return jsonify(result)
    except Exception as e:
        return jsonify({'success': False, 'error': str(e)})

@app.route('/api/terrain-overview')
def get_terrain_overview():
    """Get terrain analysis."""
    try:
        # Use unified terrain system
        result = main_map_generator.get_terrain_overview()
        return jsonify(result)
    except Exception as e:
        return jsonify({'success': False, 'error': str(e)})

@app.route('/api/enhanced-hex/<hex_code>')
def get_enhanced_hex_info(hex_code):
    """Get enhanced hex information with integrated sandbox data."""
    try:
        # Get terrain for the hex
        terrain = get_terrain_for_hex(hex_code)
        
        # Generate enhanced content using the integrated generation engine
        enhanced_data = main_map_generator.generate_hex_content(hex_code, terrain)
        
        # Add API-specific formatting
        api_data = {
            'hex_code': hex_code,
            'terrain': terrain,
            'terrain_name': main_map_generator._get_translated_terrain_name(terrain),
            'content_type': enhanced_data.get('content_type', 'unknown'),
            'encounter': enhanced_data.get('enhanced_encounter', enhanced_data.get('encounter', 'Unknown encounter')),
            'enhanced_encounter': enhanced_data.get('enhanced_encounter', enhanced_data.get('encounter', 'Unknown encounter')),
            'summary': enhanced_data.get('summary', enhanced_data.get('encounter', 'No summary available')),
            'base_content': enhanced_data.get('base_content', {}),
            'sandbox_data': enhanced_data.get('sandbox_data', {}),
            'formatted_content': enhanced_data.get('formatted_content', ''),
            'language': current_language
        }
        
        return jsonify(api_data)
    except Exception as e:
        return jsonify({
            'error': f'Failed to get enhanced hex data: {str(e)}',
            'hex_code': hex_code
        }), 500

@app.route('/api/enhanced-region/<center_hex>')
def get_enhanced_region_info(center_hex):
    """Get enhanced region information with sandbox data."""
    try:
        from sandbox_integration import sandbox_integration
        radius = request.args.get('radius', 9, type=int)
        region_data = sandbox_integration.get_region_api_data(center_hex, radius)
        return jsonify(region_data)
    except Exception as e:
        return jsonify({
            'error': f'Failed to get enhanced region data: {str(e)}',
            'center_hex': center_hex
        }), 500

@app.route('/api/generate-hex', methods=['POST'])
def generate_single_hex():
    """Generate content for a single hex."""
    try:
        data = request.get_json()
        hex_code = data.get('hex')
        
        if not hex_code:
            return jsonify({'success': False, 'error': 'Hex code required'})
        
        # Generate hex content using unified system
        result = main_map_generator.generate_single_hex(hex_code)
        
        return jsonify({
            'success': True,
            'hex_code': hex_code,
            'message': f'Generated hex {hex_code}',
            'content_type': result.get('content_type', 'unknown')
        })
        
    except Exception as e:
        print(f"Error generating hex {hex_code}: {e}")
        return jsonify({'success': False, 'error': str(e)})

@app.route('/api/generate-full-map', methods=['POST'])
def generate_full_map():
    """Generate content for the entire map."""
    try:
        # Generate using unified system
        hex_data_list = main_map_generator.generate_full_map(options={'skip_existing': False})
        
        return jsonify({
            'success': True,
            'count': len(hex_data_list),
            'message': translation_system.t('generated_hexes', count=len(hex_data_list))
        })
        
    except Exception as e:
        print(f"Generation error: {e}")
        return jsonify({'success': False, 'error': str(e)})

@app.route('/api/reset-continent', methods=['POST'])
def reset_continent():
    """Reset the entire continent by deleting all content and regenerating."""
    try:
        # Reset using unified system
        result = main_map_generator.reset_continent()
        
        return jsonify(result)
        
    except Exception as e:
        print(f"Reset error: {e}")
        return jsonify({'success': False, 'error': str(e)})

def generate_ascii_map_data():
    """Generate ASCII map data with city markers."""
    map_width, map_height = get_map_dimensions()
    
    grid = {}
    
    # Initialize grid - match template's x,y system
    for x in range(1, map_width + 1):
        for y in range(1, map_height + 1):
            hex_code = f"{x:02d}{y:02d}"
            
            # Check for major cities
            hardcoded = lore_db.get_hardcoded_hex(hex_code)
            if hardcoded and hardcoded.get('type') == 'major_city':
                city_key = hardcoded['city_key']
                city_data = lore_db.major_cities[city_key]
                grid[hex_code] = {
                    'x': x, 'y': y,
                    'terrain': hardcoded['terrain'],
                    'symbol': '◆',
                    'is_city': True,
                    'city_name': city_data['name'],
                    'population': city_data['population'],
                    'region': city_data['region'],
                    'has_content': True,
                    'css_class': 'major-city'
                }
            else:
                # Regular terrain - check for generated content to add visual indicators
                terrain = get_terrain_for_hex(hex_code)
                hex_file_exists = os.path.exists(f"dying_lands_output/hexes/hex_{hex_code}.md")
                
                # Check if hex has loot (this determines bold styling)
                has_loot = False
                content_type = None
                
                if hex_file_exists:
                    # Check what type of content exists to add visual indicators
                    content_type = get_hex_content_type(hex_code)
                    # Check if hex has loot by reading the file
                    has_loot = check_hex_has_loot(hex_code)
                
                # Determine symbol based on content and terrain
                symbol = get_terrain_symbol(terrain)
                
                if hex_file_exists:
                    if content_type == 'settlement':
                        symbol = '⌂'  # Settlement marker
                    elif content_type == 'ruins':
                        symbol = '▲'  # Ruins marker  
                    elif content_type == 'beast':
                        symbol = '※'  # Beast marker
                    elif content_type == 'npc':
                        symbol = '☉'  # NPC marker
                    elif content_type == 'sea_encounter':
                        symbol = '≈'  # Sea encounter marker
                    # Otherwise keep terrain symbol for basic content
                
                # Determine CSS class based on content type
                css_class = f'terrain-{terrain}'
                if content_type == 'settlement':
                    css_class = 'settlement'
                elif has_loot:
                    css_class += ' has-content'
                
                grid[hex_code] = {
                    'x': x, 'y': y,
                    'terrain': terrain,
                    'symbol': symbol,
                    'is_city': False,
                    'has_content': has_loot,  # Now based on loot presence
                    'content_type': content_type,
                    'css_class': css_class
                }
    
    return grid

def get_major_cities_data():
    """Get major cities data for the template."""
    cities = []
    for city_key, city_data in lore_db.major_cities.items():
        x, y = city_data['coordinates']
        hex_code = f"{x:02d}{y:02d}"
        cities.append({
            'hex_code': hex_code,
            'name': city_data['name'],
            'region': city_data['region'],
            'population': city_data['population'],
            'description': city_data['description']
        })
    return cities

def get_terrain_symbol(terrain):
    """Get symbol for terrain type."""
    return terrain_system.get_terrain_symbol(terrain)

def check_hex_has_loot(hex_code):
    """Check if a hex file contains loot/treasure."""
    try:
        hex_file_path = f"dying_lands_output/hexes/hex_{hex_code}.md"
        if not os.path.exists(hex_file_path):
            return False
            
        with open(hex_file_path, 'r', encoding='utf-8') as f:
            content = f.read()
            
        # Check for loot indicators in the content
        loot_indicators = [
            '## Loot Found',
            '**Treasure Found:**',
            '**Loot:**',
            '**Treasure:**'
        ]
        
        return any(indicator in content for indicator in loot_indicators)
            
    except Exception:
        return False

def get_hex_content_type(hex_code):
    """Determine content type from hex file for visual indicators."""
    try:
        hex_file_path = f"dying_lands_output/hexes/hex_{hex_code}.md"
        if not os.path.exists(hex_file_path):
            return None
            
        with open(hex_file_path, 'r', encoding='utf-8') as f:
            content = f.read()
            
        # Check for content type markers in the encounter section
        if '⌂ **' in content:  # Settlement marker
            return 'settlement'
        elif '▲ **Ancient Ruins**' in content:  # Ruins marker
            return 'ruins'
        elif '※ **' in content:  # Beast marker (any beast)
            return 'beast'
        elif '☉ **Wandering' in content:  # NPC marker
            return 'npc'
        elif '≈ **' in content:  # Sea encounter marker
            return 'sea_encounter'
        else:
            return 'basic'  # Basic terrain content
            
    except Exception:
        return None

def extract_title(content):
    """Extract title from markdown content."""
    lines = content.split('\n')
    for line in lines:
        if line.startswith('# '):
            return line[2:].strip()
    return "Untitled"

def extract_hex_data(content, hex_code):
    """Extract structured data from hex content for the new modal system."""
    lines = content.split('\n')
    hex_data = {
        'terrain': 'unknown',
        'encounter': 'Unknown encounter',
        'denizen': 'No denizen information',
        'notable_feature': 'No notable features',
        'atmosphere': 'Unknown atmosphere'
    }
    
    current_section = None
    
    for line in lines:
        line = line.strip()
        
        # Extract terrain from title
        if line.startswith('# Hex ') and ' - ' in line:
            parts = line.split(' - ')
            if len(parts) > 1:
                hex_data['terrain'] = parts[1].strip()
        elif line.startswith('**Terrain:**'):
            hex_data['terrain'] = line.replace('**Terrain:**', '').strip()
        
        # Extract encounter
        elif '**' in line and any(symbol in line for symbol in ['※', '▲', '☉', '⌂', '≈']):
            hex_data['encounter'] = line.strip()
            
            # Extract name from encounter line for settlements and dungeons
            if '⌂ **' in line:
                start = line.find('⌂ **') + 4
                end = line.find('**', start)
                if start > 3 and end > start:
                    hex_data['name'] = line[start:end]
                # Extract population from settlement encounter line
                if ' - A ' in line and ' settlement' in line:
                    pop_start = line.find(' - A ') + 4
                    pop_end = line.find(' settlement')
                    if pop_start > 3 and pop_end > pop_start:
                        hex_data['population'] = line[pop_start:pop_end]
            elif '▲ **' in line:
                start = line.find('▲ **') + 4
                end = line.find('**', start)
                if start > 3 and end > start:
                    hex_data['dungeon_type'] = line[start:end]
            elif '≈ **' in line:
                start = line.find('≈ **') + 4
                end = line.find('**', start)
                if start > 3 and end > start:
                    hex_data['encounter_type'] = line[start:end]
        
        # Extract denizen information (but not the individual fields we parse separately)
        elif current_section == 'denizen' and line and not line.startswith('#') and not any(field in line for field in ['**Motivation:**', '**Feature:**', '**Demeanor:**', '**Name:**', '**Type:**', '**Behavior:**']):
            if hex_data['denizen'] == 'No denizen information':
                hex_data['denizen'] = line.strip()
            else:
                hex_data['denizen'] += '\n' + line.strip()
        
        # Extract NPC name from denizen section
        elif current_section == 'denizen' and '**' in line and '**' in line[line.find('**')+2:] and ' - ' in line:
            # Extract name between ** **
            start = line.find('**') + 2
            end = line.find('**', start)
            if start > 1 and end > start:
                hex_data['name'] = line[start:end]
        
        # Extract specific fields from both denizen section and details sections
        elif '**Motivation:**' in line:
            hex_data['motivation'] = line.replace('**Motivation:**', '').strip()
        elif '**Demeanor:**' in line:
            hex_data['demeanor'] = line.replace('**Demeanor:**', '').strip()
        elif '**Name:**' in line:
            hex_data['name'] = line.replace('**Name:**', '').strip()
        elif '**Type:**' in line:
            type_value = line.replace('**Type:**', '').strip()
            # Check context to determine if it's beast or NPC
            if '※ **' in content:  # Beast content
                hex_data['beast_type'] = type_value
            elif '☉ **' in content:  # NPC content
                hex_data['denizen_type'] = type_value
        elif '**Behavior:**' in line:
            hex_data['beast_behavior'] = line.replace('**Behavior:**', '').strip()
        elif '**Feature:**' in line:
            feature_value = line.replace('**Feature:**', '').strip()
            # Check context to determine if it's beast or NPC feature
            if '※ **' in content:  # Beast content
                hex_data['beast_feature'] = feature_value
            else:  # NPC content
                hex_data['feature'] = feature_value
        elif '**Danger:**' in line:
            hex_data['danger'] = line.replace('**Danger:**', '').strip()
        elif '**Treasure:**' in line:
            hex_data['treasure'] = line.replace('**Treasure:**', '').strip()
        elif '**Ancient Knowledge:**' in line:
            hex_data['scroll'] = line.replace('**Ancient Knowledge:**', '').strip()
        elif '**Local Tavern:**' in line:
            hex_data['local_tavern'] = line.replace('**Local Tavern:**', '').strip()
        elif '**Local Power:**' in line:
            hex_data['local_power'] = line.replace('**Local Power:**', '').strip()
        elif '**Threat Level:**' in line:
            hex_data['threat_level'] = line.replace('**Threat Level:**', '').strip()
        elif '**Territory:**' in line:
            hex_data['territory'] = line.replace('**Territory:**', '').strip()
        
        # Extract notable feature
        elif 'Notable Feature' in line or 'NOTABLE FEATURES' in line:
            current_section = 'notable_feature'
        elif current_section == 'notable_feature' and line and not line.startswith('#'):
            hex_data['notable_feature'] = line.strip()
            current_section = None
        
        # Extract threat level
        elif 'Threat Level' in line or 'THREAT LEVEL' in line:
            current_section = 'threat_level'
        elif current_section == 'threat_level' and line and not line.startswith('#'):
            hex_data['threat_level'] = line.strip()
            current_section = None
        
        # Extract territory
        elif 'Territory' in line or 'TERRITORY' in line:
            current_section = 'territory'
        elif current_section == 'territory' and line and not line.startswith('#'):
            hex_data['territory'] = line.strip()
            current_section = None
        
        # Extract atmosphere
        elif 'Atmosphere' in line or 'ATMOSPHERE' in line:
            current_section = 'atmosphere'
        elif current_section == 'atmosphere' and line and not line.startswith('#'):
            hex_data['atmosphere'] = line.strip()
            current_section = None
        
        # Extract denizen section
        elif '## Denizen' in line:
            current_section = 'denizen'
    
    return hex_data

def extract_settlement_data(content, hex_code):
    """Extract settlement data from markdown content."""
    lines = content.split('\n')
    settlement_data = {
        'name': 'Unknown Settlement',
        'description': 'A settlement in the dying lands',
        'population': 'Unknown',
        'atmosphere': 'Unknown',
        'notable_feature': 'Unknown',
        'local_tavern': 'Unknown',
        'local_power': 'Unknown',
        'settlement_art': ''
    }
    
    # Extract settlement name and population from the encounter line
    for line in lines:
        if '⌂ **' in line and '** - A ' in line:
            # Extract name between ** **
            start = line.find('**') + 2
            end = line.find('**', start)
            if start > 1 and end > start:
                settlement_data['name'] = line[start:end]
            
            # Extract population
            if ' - A ' in line:
                population_start = line.find(' - A ') + 4
                population_end = line.find(' settlement')
                if population_start > 3 and population_end > population_start:
                    settlement_data['population'] = line[population_start:population_end]
            break
    
    # Extract other sections
    for i, line in enumerate(lines):
        # Extract notable feature
        if line.strip() == '## Notable Feature':
            if i + 1 < len(lines) and lines[i + 1].strip():
                settlement_data['notable_feature'] = lines[i + 1].strip()
        
        # Extract atmosphere
        elif line.strip() == '## Atmosphere':
            if i + 1 < len(lines) and lines[i + 1].strip():
                settlement_data['atmosphere'] = lines[i + 1].strip()
        
        # Extract local tavern
        elif '**Local Tavern:**' in line:
            tavern_start = line.find('**Local Tavern:**') + 16
            if tavern_start < len(line):
                settlement_data['local_tavern'] = line[tavern_start:].strip()
        
        # Extract local power
        elif '**Local Power:**' in line:
            power_start = line.find('**Local Power:**') + 15
            if power_start < len(line):
                settlement_data['local_power'] = line[power_start:].strip()
        
        # Extract settlement art (ASCII layout) - look for the section with T=, H=, S=
        elif 'T=' in line and 'H=' in line and 'S=' in line:
            # Find the start of the settlement art section (look backwards for the opening ```)
            art_start = i
            while art_start > 0 and not lines[art_start].strip().startswith('```'):
                art_start -= 1
            
            # Find the end of the settlement art section (look forwards for the closing ```)
            art_end = i
            while art_end < len(lines) and not lines[art_end].strip().startswith('```'):
                art_end += 1
            
            if art_start < art_end:
                # Include the lines from art_start to art_end
                settlement_data['settlement_art'] = '\n'.join(lines[art_start:art_end + 1])
    
    return settlement_data

def generate_settlement_ascii_map(settlement_data, hex_code):
    """Generate ASCII map layout for a settlement."""
    settlement_name = settlement_data['name']
    population_size = settlement_data['population']
    terrain = get_terrain_for_hex(hex_code)
    
    # Determine settlement size based on population
    if '1000' in population_size or '501-1000' in population_size:
        size = 'large'
        width, height = 12, 8
    elif '500' in population_size or '101-500' in population_size:
        size = 'medium'
        width, height = 10, 6
    else:
        size = 'small'
        width, height = 8, 5
    
    # Create settlement layout based on terrain
    settlement_layouts = {
        'mountain': {
            'layout': [
                "    ⛰️⛰️⛰️    ",
                "  ⛰️ SETTLEMENT ⛰️",
                "⛰️   🏠  🏠  🏠   ⛰️",
                "⛰️      🏛️      ⛰️",
                "⛰️⛰️⛰️⛰️⛰️⛰️⛰️⛰️⛰️⛰️"
            ],
            'legend': [
                "⛰️ Mountain Peaks",
                "🏠 Stone Houses",
                "🏛️ Meeting Hall"
            ]
        },
        'forest': {
            'layout': [
                "🌲🌲🌲🌲🌲🌲🌲🌲🌲🌲",
                "🌲  TREE VILLAGE  🌲",
                "🌲   🏠  🏠  🏠   🌲",
                "🌲      🔮      🌲",
                "🌲🌲🌲🌲🌲🌲🌲🌲🌲🌲"
            ],
            'legend': [
                "🌲 Cursed Forest",
                "🏠 Tree Houses",
                "🔮 Shrine"
            ]
        },
        'coast': {
            'layout': [
                "🌊🌊🌊🌊🌊🌊🌊🌊🌊🌊",
                "🌊  FISHING VILLE 🌊",
                "🌊   🏠  🏠  🏠   🌊",
                "🌊      ⚓      🌊",
                "🌊🌊🌊🌊🌊🌊🌊🌊🌊🌊"
            ],
            'legend': [
                "🌊 Coastal Waters",
                "🏠 Fisher Huts",
                "⚓ Harbor"
            ]
        },
        'plains': {
            'layout': [
                "🌾🌾🌾🌾🌾🌾🌾🌾🌾🌾",
                "🌾  FARM VILLAGE  🌾",
                "🌾   🏠  🏠  🏠   🌾",
                "🌾      🗿      🌾",
                "🌾🌾🌾🌾🌾🌾🌾🌾🌾🌾"
            ],
            'legend': [
                "🌾 Grain Fields",
                "🏠 Farm Houses",
                "🗿 Ancient Stone"
            ]
        },
        'swamp': {
            'layout': [
                "🌿🌿🌿🌿🌿🌿🌿🌿🌿🌿",
                "🌿  BOG VILLAGE   🌿",
                "🌿   🏠  🏠  🏠   🌿",
                "🌿      🐸      🌿",
                "🌿🌿🌿🌿🌿🌿🌿🌿🌿🌿"
            ],
            'legend': [
                "🌿 Swamp Reeds",
                "🏠 Stilt Houses",
                "🐸 Bog Shrine"
            ]
        }
    }
    
    # Get layout for terrain type
    layout_data = settlement_layouts.get(terrain, settlement_layouts['plains'])
    
    # Build the settlement map
    settlement_map = f"""
{settlement_name.upper()} - SETTLEMENT MAP
{'=' * (len(settlement_name) + 20)}

{chr(10).join(layout_data['layout'])}

LEGEND:
{chr(10).join(layout_data['legend'])}

POPULATION: {population_size}
TERRAIN: {terrain.title()}
"""
    
    return settlement_map

def generate_city_ascii_map(city_data, hex_code):
    """Generate ASCII map layout for a specific city."""
    city_name = city_data['name']
    population_size = city_data['population']
    terrain = city_data['terrain']
    features = city_data['notable_features']
    
    # Determine city size based on population
    if '1000' in population_size or '501-1000' in population_size:
        size = 'large'
        width, height = 15, 10
    elif '500' in population_size or '101-500' in population_size:
        size = 'medium'
        width, height = 12, 8
    else:
        size = 'small'
        width, height = 10, 6
    
    # Create city layout based on lore
    city_layouts = {
        'galgenbeck': {
            'layout': [
                "╔═══════════════╗",
                "║ UPPER DISTRICT║",
                "║  🏛️  🏰  🏛️   ║",
                "║═══════════════║",
                "║ MARKET SQUARE ║",
                "║  🏪  ⛲  🏪   ║", 
                "║═══════════════║",
                "║ LOWER CRYPTS  ║",
                "║  ⚰️  💀  ⚰️   ║",
                "╚═══════════════╝"
            ],
            'legend': [
                "🏛️ Council Chambers",
                "🏰 Ancient Fortress", 
                "🏪 Trading Posts",
                "⛲ Corpse Fountain",
                "⚰️ Burial Crypts",
                "💀 Bone Gardens"
            ]
        },
        'bergen_chrypt': {
            'layout': [
                "╔═════════════╗",
                "║ MOUNTAIN    ║",
                "║    GATE     ║",
                "║     🚪      ║",
                "║═════════════║",
                "║ CRYPT HALLS ║",
                "║  ⚰️  👑  ⚰️ ║",
                "║═════════════║",
                "║ UNDERCROFT  ║",
                "║  💀  🗡️  💀 ║",
                "╚═════════════╝"
            ],
            'legend': [
                "🚪 Mountain Gate",
                "👑 Undead Throne",
                "⚰️ Noble Crypts", 
                "🗡️ Armory",
                "💀 Ancient Tombs"
            ]
        },
        'sarkash': {
            'layout': [
                "🌲🌲🌲🌲🌲🌲🌲🌲🌲🌲",
                "🌲  TREE PLATFORMS  🌲",
                "🌲    🏠    🏠     🌲",
                "🌲         🌉       🌲",
                "🌲    🏠    🏠     🌲",
                "🌲  FOREST SHRINE   🌲",
                "🌲       🔮        🌲",
                "🌲🌲🌲🌲🌲🌲🌲🌲🌲🌲"
            ],
            'legend': [
                "🌲 Cursed Forest",
                "🏠 Tree Houses",
                "🌉 Rope Bridges",
                "🔮 Witch Shrine"
            ]
        },
        'tveland': {
            'layout': [
                "╔═══════════════╗",
                "║ WATCHTOWERS   ║",
                "║  🗼    🗼     ║",
                "║═══════════════║",
                "║ MAIN COMPOUND ║",
                "║  🏘️  🛡️  🏘️  ║",
                "║═══════════════║",
                "║ TRADING POST  ║",
                "║  📦  💰  📦   ║",
                "╚═══════════════╝"
            ],
            'legend': [
                "🗼 Watch Towers",
                "🏘️ Barracks",
                "🛡️ Command Center",
                "📦 Supply Depot",
                "💰 Trading Hall"
            ]
        },
        'kergus': {
            'layout': [
                "🌾🌾🌾🌾🌾🌾🌾🌾🌾🌾",
                "🌾  GRAIN FIELDS   🌾",
                "🌾    🏠    🏠    🌾",
                "🌾         🐄      🌾",
                "🌾  STONE CIRCLE   🌾",
                "🌾       🗿       🌾",
                "🌾    🏠    🏠    🌾",
                "🌾🌾🌾🌾🌾🌾🌾🌾🌾🌾"
            ],
            'legend': [
                "🌾 Grain Fields",
                "🏠 Farm Houses",
                "🐄 Cattle Herds",
                "🗿 Ancient Stones"
            ]
        },
        'pyre_chrypt': {
            'layout': [
                "╔═══SEALED═══╗",
                "║ ABANDONED  ║",
                "║    💀💀    ║",
                "║═══════════║",
                "║ IRON      ║",
                "║ ZIGGURAT  ║",
                "║    🏺     ║",
                "║═══════════║",
                "║ PLAGUE    ║",
                "║ VICTIMS   ║",
                "║  ☠️ ☠️ ☠️  ║",
                "╚═══════════╝"
            ],
            'legend': [
                "💀 Abandoned Streets",
                "🏺 Plague Source",
                "☠️ Mass Graves",
                "🚫 Sealed Gates"
            ]
        }
    }
    
    # Get city-specific layout or create generic one
    city_key = None
    for key, data in lore_db.major_cities.items():
        if data['name'] == city_name:
            city_key = key
            break
    
    if city_key and city_key in city_layouts:
        layout_data = city_layouts[city_key]
    else:
        # Generic layout based on terrain and size
        layout_data = generate_generic_city_layout(city_data, size)
    
    # Create the ASCII representation
    ascii_lines = []
    ascii_lines.append(f"🏰 {city_name.upper()} - HEX {hex_code}")
    ascii_lines.append("=" * max(30, len(city_name) + 15))
    ascii_lines.append("")
    
    # Add the city layout
    for line in layout_data['layout']:
        ascii_lines.append(f"  {line}")
    
    ascii_lines.append("")
    ascii_lines.append("🗝️ LEGEND:")
    for legend_item in layout_data['legend']:
        ascii_lines.append(f"  {legend_item}")
    
    ascii_lines.append("")
    ascii_lines.append(f"📊 Population: {population_size}")
    ascii_lines.append(f"🗺️ Terrain: {terrain.title()}")
    
    return "\n".join(ascii_lines)

def generate_generic_city_layout(city_data, size):
    """Generate a generic city layout based on city data."""
    terrain = city_data['terrain']
    features = city_data['notable_features']
    
    if terrain == 'mountain':
        layout = [
            "╔═════════════╗",
            "║   GATES     ║",
            "║     🚪      ║",
            "║═════════════║",
            "║  BUILDINGS  ║",
            "║  🏠  🏠  🏠 ║",
            "║═════════════║",
            "║   SQUARE    ║",
            "║     ⛲      ║",
            "╚═════════════╝"
        ]
        legend = ["🚪 City Gates", "🏠 Buildings", "⛲ Central Square"]
    elif terrain == 'forest':
        layout = [
            "🌲🌲🌲🌲🌲🌲🌲🌲",
            "🌲  SETTLEMENT  🌲",
            "🌲   🏠  🏠   🌲",
            "🌲      🌉     🌲", 
            "🌲   🏠  🏠   🌲",
            "🌲🌲🌲🌲🌲🌲🌲🌲"
        ]
        legend = ["🌲 Forest", "🏠 Houses", "🌉 Bridges"]
    elif terrain == 'coast':
        layout = [
            "🌊🌊🌊🌊🌊🌊🌊🌊",
            "🌊   HARBOR   🌊",
            "🌊    ⚓      🌊",
            "═══════════════",
            "║  PORT TOWN  ║",
            "║  🏠  🏪  🏠 ║",
            "║═════════════║"
        ]
        legend = ["🌊 Sea", "⚓ Harbor", "🏪 Market", "🏠 Houses"]
    else:  # plains or default
        layout = [
            "╔═════════════╗",
            "║   TOWN      ║",
            "║  🏠  🏠  🏠 ║",
            "║     ⛲      ║",
            "║  🏠  🏪  🏠 ║",
            "╚═════════════╝"
        ]
        legend = ["🏠 Houses", "🏪 Market", "⛲ Town Square"]
    
    return {'layout': layout, 'legend': legend}

def create_templates():
    """Create focused HTML templates."""
    
    # Main map template
    main_map_template = """<!DOCTYPE html>
<html lang="en">
<head>
    <meta charset="UTF-8">
    <meta name="viewport" content="width=device-width, initial-scale=1.0">
    <title>🗺️ The Dying Lands - Interactive Map</title>
    <link href="https://cdn.jsdelivr.net/npm/bootstrap@5.1.3/dist/css/bootstrap.min.css" rel="stylesheet">
    <style>
    body {
        background: linear-gradient(135deg, #1a1a1a 0%, #2d1b2e 100%);
        color: #e0e0e0;
        font-family: 'Courier New', monospace;
    }
    
    .map-container {
        background: #0a0a0a;
        border: 2px solid #444;
        border-radius: 10px;
        padding: 20px;
        margin: 20px 0;
        box-shadow: 0 0 20px rgba(255, 0, 0, 0.3);
    }
    
    .hex-grid {
        font-family: 'Courier New', monospace;
        font-size: 11px;
        line-height: 1.1;
        overflow: auto;
        max-height: 70vh;
        background: #111;
        padding: 15px;
        border-radius: 5px;
        text-align: center;
        white-space: nowrap;
    }
    
    .hex-cell {
        cursor: pointer;
        padding: 1px 2px;
        border-radius: 2px;
        transition: all 0.2s;
        display: inline-block;
        width: 16px;
        text-align: center;
        margin-right: 0px;
    }
<<<<<<< HEAD
    
    .hex-cell:hover {
        background-color: rgba(255, 255, 255, 0.2);
        transform: scale(1.2);
    }
    
    .major-city {
        color: #FFD700 !important;
        font-weight: bold;
        text-shadow: 0 0 5px #FFD700;
    }
    
    .terrain-mountain { color: #8D6E63; }
    .terrain-forest { color: #4CAF50; }
    .terrain-coast { color: #2196F3; }
    .terrain-plains { color: #FFC107; }
    .terrain-swamp { color: #795548; }
    .terrain-unknown { color: #9E9E9E; }
    
    .has-content {
        font-weight: bold;
        opacity: 1;
    }
    
    .no-content {
        opacity: 0.6;
    }
    
    .control-panel {
        background: rgba(0, 0, 0, 0.8);
        border-radius: 10px;
        padding: 15px;
        margin-bottom: 20px;
    }
    
    .city-card {
        background: linear-gradient(135deg, #2a2a2a, #3a2a3a);
        border: 1px solid #555;
        border-radius: 8px;
        margin-bottom: 10px;
        transition: transform 0.2s;
    }
    
    .city-card:hover {
        transform: translateY(-2px);
        box-shadow: 0 4px 8px rgba(255, 215, 0, 0.3);
    }
    
    .modal-content {
        background: #2a2a2a;
        color: #e0e0e0;
        border: 1px solid #555;
    }
    
    .modal-header {
        border-bottom: 1px solid #555;
    }
    
=======
    
    .hex-cell:hover {
        background-color: rgba(255, 255, 255, 0.2);
        transform: scale(1.2);
    }
    
    .major-city {
        color: #FFD700 !important;
        font-weight: bold;
        text-shadow: 0 0 5px #FFD700;
    }
    
    .terrain-mountain { color: #8D6E63; }
    .terrain-forest { color: #4CAF50; }
    .terrain-coast { color: #2196F3; }
    .terrain-plains { color: #FFC107; }
    .terrain-swamp { color: #795548; }
    .terrain-unknown { color: #9E9E9E; }
    
    .has-content {
        font-weight: bold;
        opacity: 1;
    }
    
    .no-content {
        opacity: 0.6;
    }
    
    .control-panel {
        background: rgba(0, 0, 0, 0.8);
        border-radius: 10px;
        padding: 15px;
        margin-bottom: 20px;
    }
    
    .city-card {
        background: linear-gradient(135deg, #2a2a2a, #3a2a3a);
        border: 1px solid #555;
        border-radius: 8px;
        margin-bottom: 10px;
        transition: transform 0.2s;
    }
    
    .city-card:hover {
        transform: translateY(-2px);
        box-shadow: 0 4px 8px rgba(255, 215, 0, 0.3);
    }
    
    .modal-content {
        background: #2a2a2a;
        color: #e0e0e0;
        border: 1px solid #555;
    }
    
    .modal-header {
        border-bottom: 1px solid #555;
    }
    
>>>>>>> df22a874
    .modal-footer {
        border-top: 1px solid #555;
    }
    
    .badge {
        font-size: 0.8em;
    }
    
    .legend {
        background: rgba(0, 0, 0, 0.8);
        border-radius: 5px;
        padding: 10px;
        font-size: 0.9em;
    }
    
    .map-row {
        display: block;
        text-align: left;
        margin: 0 auto;
        width: fit-content;
    }
    
    .row-number {
        display: inline-block;
        width: 30px;
        text-align: right;
        margin-right: 5px;
        color: #666;
    }
    </style>
</head>
<body>
    <div class="container-fluid">
        <header class="text-center py-3">
            <h1 class="mb-0">🗺️ The Dying Lands</h1>
            <p class="text-muted">Interactive Hex Map - {{ map_width }}×{{ map_height }} ({{ total_hexes }} hexes)</p>
        </header>
        
        <!-- Control Panel -->
        <div class="control-panel">
            <div class="row">
                <div class="col-md-8">
                    <div class="btn-group me-2" role="group">
                        <button class="btn btn-warning btn-sm" onclick="showTerrainOverview()">🗺️ Terrain</button>
                        <button class="btn btn-info btn-sm" onclick="showLoreOverview()">📜 Lore</button>
                        <button class="btn btn-secondary btn-sm" onclick="showLegend()">🗂️ Legend</button>
                    </div>
                    <div class="btn-group" role="group">
                        <button class="btn btn-success btn-sm" onclick="generateFullMap()">⚡ Generate All</button>
                        <button class="btn btn-danger btn-sm" onclick="resetContinent()">🔄 Reset Continent</button>
                        <button class="btn btn-primary btn-sm" onclick="zoomIn()">🔍+</button>
                        <button class="btn btn-primary btn-sm" onclick="zoomOut()">🔍-</button>
                    </div>
                </div>
                <div class="col-md-4">
                    <small class="text-muted">
                        Click hexes to view/generate content<br>
                        <span class="major-city">◆</span> = Major Cities
                    </small>
                </div>
            </div>
        </div>
        
        <!-- Major Cities Overview -->
        <div class="row mb-3">
            <div class="col-12">
                <h5>🏰 Major Cities</h5>
                <div class="row">
                    {% for city in major_cities %}
                    <div class="col-md-4 col-lg-3">
                        <div class="city-card card" onclick="showCityDetails('{{ city.hex_code }}')">
                            <div class="card-body py-2">
                                <h6 class="card-title mb-1">{{ city.name }}</h6>
                                <small class="text-muted">
                                    {{ city.hex_code }} - {{ city.region.title() }}<br>
                                    Pop: {{ city.population }}
                                </small>
                            </div>
                        </div>
                    </div>
                    {% endfor %}
                </div>
            </div>
        </div>
        
        <!-- ASCII Map -->
        <div class="map-container">
            <div class="hex-grid" id="map-grid">
                <!-- Column headers -->
                <div class="text-center mb-2">
                    <span style="margin-right: 20px;"></span>
                    {% for x in range(1, map_width + 1) %}
                        {% if x <= 9 %}
                            <span style="margin-right: 4px; font-size: 9px; display: inline-block; width: 12px; text-align: center;">0{{ x }}</span>
                        {% else %}
                            <span style="margin-right: 4px; font-size: 9px; display: inline-block; width: 12px; text-align: center;">{{ x }}</span>
                        {% endif %}
                    {% endfor %}
                </div>
                
                <!-- Map rows -->
                {% for y in range(1, map_height + 1) %}
                <div class="map-row">
                    <span class="row-number">{{ "%02d"|format(y) }}</span>
                    {% for x in range(1, map_width + 1) %}
                        {% set hex_code = "%02d%02d"|format(x, y) %}
                        {% set hex_data = ascii_map[hex_code] %}
                        <span class="hex-cell {{ hex_data.css_class }} {{ 'has-content' if hex_data.has_content else 'no-content' }}"
                              onclick="showHexDetails('{{ hex_code }}')"
                              title="Hex {{ hex_code }}{% if hex_data.is_city %} - {{ hex_data.city_name }}{% endif %}">{{ hex_data.symbol }}</span>
                    {% endfor %}
                </div>
                {% endfor %}
            </div>
        </div>
        
        <!-- Legend -->
        <div class="legend" id="legend">
            <h6>🗂️ Map Legend</h6>
            <div class="row">
                <div class="col-md-6">
                    <strong>Terrain:</strong><br>
                    <span class="terrain-mountain">^</span> Mountain &nbsp;
                    <span class="terrain-forest">♠</span> Forest &nbsp;
                    <span class="terrain-coast">~</span> Coast<br>
                    <span class="terrain-plains">.</span> Plains &nbsp;
                    <span class="terrain-swamp">#</span> Swamp
                </div>
                <div class="col-md-6">
                    <strong>Locations:</strong><br>
                    <span class="major-city">◆</span> Major Cities<br>
                    <strong>Bold</strong> = Has Content
                </div>
            </div>
        </div>
    </div>
    
    <!-- Hex Details Modal -->
    <div class="modal fade" id="hexModal" tabindex="-1">
        <div class="modal-dialog modal-lg">
            <div class="modal-content">
                <div class="modal-header">
                    <h5 class="modal-title" id="hexModalTitle">Hex Details</h5>
                    <button type="button" class="btn-close" data-bs-dismiss="modal"></button>
                </div>
                <div class="modal-body" id="hexModalBody">
                    Loading...
                </div>
                <div class="modal-footer">
                    <button type="button" class="btn btn-secondary" data-bs-dismiss="modal">Close</button>
                    <button type="button" class="btn btn-primary" onclick="generateHexContent()">Generate Content</button>
                </div>
            </div>
        </div>
    </div>
    
    <!-- City Details Modal -->
    <div class="modal fade" id="cityModal" tabindex="-1">
        <div class="modal-dialog modal-xl">
            <div class="modal-content">
                <div class="modal-header">
                    <h5 class="modal-title" id="cityModalTitle">City Details</h5>
                    <button type="button" class="btn-close" data-bs-dismiss="modal"></button>
                </div>
                <div class="modal-body" id="cityModalBody">
                    Loading...
                </div>
                <div class="modal-footer">
                    <button type="button" class="btn btn-secondary" data-bs-dismiss="modal">Close</button>
                </div>
            </div>
        </div>
    </div>
    
    <!-- Terrain Overview Modal -->
    <div class="modal fade" id="terrainModal" tabindex="-1">
        <div class="modal-dialog modal-xl">
            <div class="modal-content">
                <div class="modal-header">
                    <h5 class="modal-title">🗺️ Terrain Overview</h5>
                    <button type="button" class="btn-close" data-bs-dismiss="modal"></button>
                </div>
                <div class="modal-body" id="terrainModalBody">
                    Loading...
                </div>
            </div>
        </div>
    </div>
    
    <!-- Lore Overview Modal -->
    <div class="modal fade" id="loreModal" tabindex="-1">
        <div class="modal-dialog modal-xl">
            <div class="modal-content">
                <div class="modal-header">
                    <h5 class="modal-title">📜 Mörk Borg Lore</h5>
                    <button type="button" class="btn-close" data-bs-dismiss="modal"></button>
                </div>
                <div class="modal-body" id="loreModalBody">
                    Loading...
                </div>
            </div>
        </div>
    </div>

    <script src="https://cdn.jsdelivr.net/npm/bootstrap@5.1.3/dist/js/bootstrap.bundle.min.js"></script>
    <script>
    let currentHex = '';
    let mapZoom = 1;
    
    function showHexDetails(hexCode) {
        currentHex = hexCode;
        
        fetch(`/api/hex/${hexCode}`)
            .then(response => response.json())
            .then(data => {
                document.getElementById('hexModalTitle').textContent = data.title;
                
                if (data.is_major_city) {
                    showCityDetails(hexCode);
                    return;
                }
                
                let html = '';
                if (data.exists) {
                    html = data.html || `<p>${data.description || 'No description available'}</p>`;
                } else {
                    html = `<p>No content generated for hex ${hexCode}</p>`;
                }
                
                document.getElementById('hexModalBody').innerHTML = html;
                new bootstrap.Modal(document.getElementById('hexModal')).show();
            })
            .catch(error => {
                console.error('Error loading hex:', error);
                document.getElementById('hexModalBody').innerHTML = '<p class="text-danger">Error loading hex content</p>';
                new bootstrap.Modal(document.getElementById('hexModal')).show();
            });
    }
    
    function showCityDetails(hexCode) {
        fetch(`/api/city/${hexCode}`)
            .then(response => response.json())
            .then(data => {
                if (data.success) {
                    const city = data.city;
                    document.getElementById('cityModalTitle').textContent = city.name;
                    
                    let html = `
                        <div class="row">
                            <div class="col-md-6">
                                <h6>🗺️ City Map</h6>
                                <pre style="background:#111; color:#e0e0e0; padding:15px; border-radius:5px; font-size:11px; line-height:1.1; overflow:auto; max-height:400px;">${data.city_map}</pre>
                            </div>
                            <div class="col-md-6">
                                <h6>🏰 City Information</h6>
                                <p><strong>Location:</strong> Hex ${hexCode} (${city.region.charAt(0).toUpperCase() + city.region.slice(1)})</p>
                                <p><strong>Population:</strong> ${city.population}</p>
                                <p><strong>Description:</strong> ${city.description}</p>
                                <p><strong>Atmosphere:</strong> ${city.atmosphere}</p>
                                
                                <h6 class="mt-3">Notable Features</h6>
                                <ul style="font-size:0.9em;">
                    `;
                    
                    city.notable_features.forEach(feature => {
                        html += `<li>${feature}</li>`;
                    });
                    
                    html += `
                                </ul>
                                
                                <h6 class="mt-3">Key NPCs</h6>
                                <div class="d-flex flex-wrap gap-2">
                    `;
                    
                    city.key_npcs.forEach(npc => {
                        html += `<span class="badge bg-info">${npc}</span>`;
                    });
                    
                    html += `
                                </div>
                            </div>
                        </div>
                        <div class="row mt-3">
                            <div class="col-md-6">
                                <h6>🏰 Regional NPCs</h6>
                                <div class="d-flex flex-wrap gap-2 mb-3">
                    `;
                    
                    data.regional_npcs.forEach(npc => {
                        html += `<span class="badge bg-secondary">${npc}</span>`;
                    });
                    
                    html += `
                                </div>
                            </div>
                            <div class="col-md-6">
                                <h6>⚔️ Active Factions</h6>
                    `;
                    
                    data.factions.forEach(faction => {
                        const influenceColors = {
                            'religious': 'warning',
                            'apocalyptic': 'danger',
                            'political': 'primary',
                            'biological': 'success',
                            'magical': 'info'
                        };
                        const badgeColor = influenceColors[faction.influence] || 'secondary';
                        
                        html += `
                            <div class="card mb-2">
                                <div class="card-body py-2">
                                    <h6 class="mb-1" style="font-size:0.9em;">${faction.name} <span class="badge bg-${badgeColor}">${faction.influence}</span></h6>
                                    <small class="text-muted">${faction.description}</small>
                                </div>
                            </div>
                        `;
                    });
                    
                    html += `
                            </div>
                        </div>
                    `;
                    
                    document.getElementById('cityModalBody').innerHTML = html;
                    new bootstrap.Modal(document.getElementById('cityModal')).show();
                } else {
                    alert('Error loading city details: ' + data.error);
                }
            })
            .catch(error => {
                console.error('Error loading city:', error);
                alert('Error loading city details');
            });
    }
    
    function generateHexContent() {
        if (!currentHex) return;
        
        fetch('/api/generate-hex', {
            method: 'POST',
            headers: { 'Content-Type': 'application/json' },
            body: JSON.stringify({ hex: currentHex })
        })
        .then(response => response.json())
        .then(data => {
            if (data.success) {
                showHexDetails(currentHex);
                setTimeout(() => window.location.reload(), 1000);
            } else {
                alert('Failed to generate content: ' + data.error);
            }
        })
        .catch(error => {
            console.error('Error generating hex:', error);
            alert('Error generating hex content');
        });
    }
    
    function generateFullMap() {
        if (confirm('Generate content for the entire map? This may take a while...')) {
            const btn = event.target;
            const originalText = btn.textContent;
            btn.textContent = '⏳ Generating...';
            btn.disabled = true;
            
            fetch('/api/generate-full-map', {
                method: 'POST',
                headers: { 'Content-Type': 'application/json' }
            })
            .then(response => response.json())
            .then(data => {
                if (data.success) {
                    alert(`Generated ${data.count} hexes!`);
                    window.location.reload();
                } else {
                    alert('Failed to generate map: ' + data.error);
                }
            })
            .catch(error => {
                console.error('Error generating map:', error);
                alert('Error generating full map');
            })
            .finally(() => {
                btn.textContent = originalText;
                btn.disabled = false;
            });
        }
    }
    
    function resetContinent() {
        if (confirm('🚨 RESET ENTIRE CONTINENT? 🚨\\n\\nThis will DELETE ALL generated content and create a completely fresh map.\\n\\nThis action cannot be undone!')) {
            const btn = event.target;
            const originalText = btn.textContent;
            btn.textContent = '🔄 Resetting...';
            btn.disabled = true;
<<<<<<< HEAD
            
            // Disable all other buttons during reset
            const allButtons = document.querySelectorAll('button');
            allButtons.forEach(button => button.disabled = true);
            
=======
            
            // Disable all other buttons during reset
            const allButtons = document.querySelectorAll('button');
            allButtons.forEach(button => button.disabled = true);
            
>>>>>>> df22a874
            fetch('/api/reset-continent', {
                method: 'POST',
                headers: { 'Content-Type': 'application/json' }
            })
            .then(response => response.json())
            .then(data => {
                if (data.success) {
                    alert(`✅ ${data.message}`);
                    window.location.reload();
                } else {
                    alert('❌ Failed to reset continent: ' + data.error);
                }
            })
            .catch(error => {
                console.error('Error resetting continent:', error);
                alert('❌ Error resetting continent');
            })
            .finally(() => {
                // Re-enable all buttons
                allButtons.forEach(button => button.disabled = false);
                btn.textContent = originalText;
            });
        }
    }
    
    function showTerrainOverview() {
        fetch('/api/terrain-overview')
            .then(response => response.json())
            .then(data => {
                if (data.success) {
                    const [width, height] = data.dimensions;
                    let html = `
                        <div class="row">
                            <div class="col-md-8">
                                <pre style="background:#111; color:#e0e0e0; padding:15px; border-radius:5px; font-size:10px; line-height:1.1; overflow:auto; max-height:60vh;">${data.terrain_map}</pre>
                            </div>
                            <div class="col-md-4">
                                <h6>📊 Terrain Statistics</h6>
                    `;
                    
                    for (const [terrain, count] of Object.entries(data.distribution)) {
                        const percentage = ((count / (width * height)) * 100).toFixed(1);
                        html += `<div class="mb-2">
                            <span class="terrain-${terrain}">${getTerrainSymbol(terrain)}</span>
                            <strong>${terrain.charAt(0).toUpperCase() + terrain.slice(1)}</strong>: 
                            ${count} hexes (${percentage}%)
                        </div>`;
                    }
                    
                    html += `
                                <hr>
                                <h6>🗺️ Map Info</h6>
                                <div class="small">
                                    <strong>Dimensions:</strong> ${width}×${height}<br>
                                    <strong>Total Hexes:</strong> ${width * height}<br>
                                    <strong>Lore Integration:</strong> ✅ Active
                                </div>
                            </div>
                        </div>
                    `;
                    
                    document.getElementById('terrainModalBody').innerHTML = html;
                    new bootstrap.Modal(document.getElementById('terrainModal')).show();
                } else {
                    alert('Error loading terrain overview: ' + data.error);
                }
            })
            .catch(error => {
                console.error('Error loading terrain overview:', error);
                alert('Error loading terrain overview');
            });
    }
    
    function showLoreOverview() {
        fetch('/api/lore-overview')
            .then(response => response.json())
            .then(data => {
                if (data.success) {
                    let html = `
                        <div class="row">
                            <div class="col-md-6">
                                <h6>🏰 Major Cities (${data.major_cities})</h6>
                    `;
                    
                    data.cities_data.forEach(city => {
                        html += `
                            <div class="card mb-2" onclick="showCityDetails('${city.hex_code}')" style="cursor:pointer;">
                                <div class="card-body py-2">
                                    <h6 class="mb-1">${city.name} <span class="badge bg-secondary">${city.hex_code}</span></h6>
                                    <small class="text-muted">${city.region} - ${city.population}</small>
                                </div>
                            </div>
                        `;
                    });
                    
                    html += `
                            </div>
                            <div class="col-md-6">
                                <h6>⚔️ Major Factions (${data.factions})</h6>
                    `;
                    
                    data.factions_data.forEach(faction => {
                        const influenceColors = {
                            'religious': 'warning',
                            'apocalyptic': 'danger',
                            'political': 'primary',
                            'biological': 'success',
                            'magical': 'info'
                        };
                        const badgeColor = influenceColors[faction.influence] || 'secondary';
                        
                        html += `
                            <div class="card mb-2">
                                <div class="card-body py-2">
                                    <h6 class="mb-1">${faction.name} <span class="badge bg-${badgeColor}">${faction.influence}</span></h6>
                                    <small class="text-muted">Active in: ${faction.regions.join(', ')}</small>
                                </div>
                            </div>
                        `;
                    });
                    
                    html += `
                            </div>
                        </div>
                        <div class="mt-3 text-center">
                            <div class="alert alert-info">
                                <strong>🎲 Game Master Note:</strong> This lore is integrated into hex generation. 
                                Cities and factions influence content in their regions.
                            </div>
                        </div>
                    `;
                    
                    document.getElementById('loreModalBody').innerHTML = html;
                    new bootstrap.Modal(document.getElementById('loreModal')).show();
                } else {
                    alert('Error loading lore overview: ' + data.error);
                }
            })
            .catch(error => {
                console.error('Error loading lore overview:', error);
                alert('Error loading lore overview');
            });
    }
    
    function getTerrainSymbol(terrain) {
        const symbols = {
            'mountain': '^', 'forest': '♠', 'coast': '~',
            'plains': '.', 'swamp': '#', 'unknown': '?'
        };
        return symbols[terrain] || '?';
    }
    
    function zoomIn() {
        mapZoom = Math.min(mapZoom * 1.2, 3);
        applyZoom();
    }
    
    function zoomOut() {
        mapZoom = Math.max(mapZoom / 1.2, 0.5);
        applyZoom();
    }
    
    function applyZoom() {
        const mapElement = document.getElementById('map-grid');
        if (mapElement) {
            mapElement.style.transform = `scale(${mapZoom})`;
            mapElement.style.transformOrigin = 'top left';
        }
    }
    
    function showLegend() {
        document.getElementById('legend').scrollIntoView({ behavior: 'smooth' });
    }
    </script>
</body>
</html>"""

    # Setup template for when content doesn't exist
    setup_template = """<!DOCTYPE html>
<html lang="en">
<head>
    <meta charset="UTF-8">
    <meta name="viewport" content="width=device-width, initial-scale=1.0">
    <title>🗺️ Setup Required - The Dying Lands</title>
    <link href="https://cdn.jsdelivr.net/npm/bootstrap@5.1.3/dist/css/bootstrap.min.css" rel="stylesheet">
    <style>
    body {
        background: linear-gradient(135deg, #1a1a1a 0%, #2d1b2e 100%);
        color: #e0e0e0;
        font-family: 'Courier New', monospace;
        height: 100vh;
        display: flex;
        align-items: center;
        justify-content: center;
    }
    
    .setup-card {
        background: rgba(0, 0, 0, 0.8);
        border: 2px solid #444;
        border-radius: 10px;
        padding: 40px;
        text-align: center;
        box-shadow: 0 0 20px rgba(255, 0, 0, 0.3);
    }
    </style>
</head>
<body>
    <div class="setup-card">
        <h1 class="mb-4">🗺️ The Dying Lands</h1>
        <h3 class="text-warning mb-3">{{ message }}</h3>
        <p class="mb-4">{{ action }}</p>
        <div class="d-flex gap-3 justify-content-center">
            <button class="btn btn-success btn-lg" onclick="generateMap()">🚀 Generate Full Map</button>
            <button class="btn btn-warning btn-lg" onclick="resetAndGenerate()">🔄 Reset & Generate</button>
        </div>
        <div id="status" class="mt-3"></div>
    </div>
    
    <script>
    function generateMap() {
        const btn = event.target;
        const status = document.getElementById('status');
        
        btn.disabled = true;
        btn.textContent = '⏳ Generating Map...';
        status.innerHTML = '<div class="text-info">This may take a few minutes...</div>';
        
        fetch('/api/generate-full-map', {
            method: 'POST',
            headers: { 'Content-Type': 'application/json' }
        })
        .then(response => response.json())
        .then(data => {
            if (data.success) {
                status.innerHTML = `<div class="text-success">✅ Generated ${data.count} hexes!</div>`;
                setTimeout(() => window.location.reload(), 2000);
            } else {
                status.innerHTML = `<div class="text-danger">❌ Error: ${data.error}</div>`;
                btn.disabled = false;
                btn.textContent = '🚀 Generate Full Map';
            }
        })
        .catch(error => {
            console.error('Error:', error);
            status.innerHTML = '<div class="text-danger">❌ Generation failed</div>';
            btn.disabled = false;
            btn.textContent = '🚀 Generate Full Map';
        });
    }
    
    function resetAndGenerate() {
        const btn = event.target;
        const status = document.getElementById('status');
        
        btn.disabled = true;
        btn.textContent = '🔄 Resetting & Generating...';
        status.innerHTML = '<div class="text-warning">🗑️ Clearing old content and generating fresh map...</div>';
        
        fetch('/api/reset-continent', {
            method: 'POST',
            headers: { 'Content-Type': 'application/json' }
        })
        .then(response => response.json())
        .then(data => {
            if (data.success) {
                status.innerHTML = `<div class="text-success">✅ ${data.message}</div>`;
                setTimeout(() => window.location.reload(), 2000);
            } else {
                status.innerHTML = `<div class="text-danger">❌ Error: ${data.error}</div>`;
                btn.disabled = false;
                btn.textContent = '🔄 Reset & Generate';
            }
        })
        .catch(error => {
            console.error('Error:', error);
            status.innerHTML = '<div class="text-danger">❌ Reset failed</div>';
            btn.disabled = false;
            btn.textContent = '🔄 Reset & Generate';
        });
    }
    </script>
</body>
</html>"""

    # Create templates directory
    os.makedirs('../web/templates', exist_ok=True)
    
    with open('../web/templates/main_map.html', 'w') as f:
        f.write(main_map_template)
    
    with open('../web/templates/setup.html', 'w') as f:
        f.write(setup_template)

@app.route('/generate', methods=['POST'])
def generate_map():
    global main_map_generator
    language = request.form.get('language', 'en')
    # Re-instantiate the map generator with the new language
    main_map_generator = MainMapGenerator({'language': language})
    main_map_generator.generate_full_map({'language': language})
    return redirect(url_for('main_map'))

if __name__ == '__main__':
    # Create templates
    # create_templates()
    
    print("🌐 Starting The Dying Lands ASCII Map Viewer...")
    print("   Open http://localhost:5000 in your browser")
    print("   Features:")
    print("   • Interactive ASCII map with clickable hexes")
    print("   • Major cities with lore information")
    print("   • Terrain overview and faction details")
    print("   • Full map generation capabilities")
    print("   Press Ctrl+C to stop the server")
    
    app.run(debug=False, host='127.0.0.1', port=5000) <|MERGE_RESOLUTION|>--- conflicted
+++ resolved
@@ -7,10 +7,6 @@
 import os
 import sys
 import json
-<<<<<<< HEAD
-sys.path.append(os.path.dirname(os.path.abspath(__file__)))
-=======
->>>>>>> df22a874
 try:
     import markdown
     MARKDOWN_AVAILABLE = True
@@ -78,8 +74,6 @@
     
     data = request.get_json()
     new_language = data.get('language', 'en')
-<<<<<<< HEAD
-=======
     
     if new_language in ['en', 'pt']:
         current_language = new_language
@@ -101,12 +95,12 @@
 def get_hex_info(hex_code):
     """Get hex information for popup."""
     hex_file = f"dying_lands_output/hexes/hex_{hex_code}.md"
->>>>>>> df22a874
-    
-    if new_language in ['en', 'pt']:
-        current_language = new_language
-        # Re-initialize main map generator with new language
-        main_map_generator = get_main_map_generator()
+    
+    # Check if it's a major city
+    hardcoded = lore_db.get_hardcoded_hex(hex_code)
+    if hardcoded and hardcoded.get('type') == 'major_city':
+        city_key = hardcoded['city_key']
+        city_data = lore_db.major_cities[city_key]
         
         # Use Portuguese fields if available and language is Portuguese
         if current_language == 'pt':
@@ -121,28 +115,6 @@
             notable_features = city_data['notable_features']
         
         return jsonify({
-<<<<<<< HEAD
-            'success': True,
-            'language': current_language,
-            'message': f'Language set to {current_language}'
-        })
-    else:
-        return jsonify({
-            'success': False,
-            'error': 'Invalid language. Use "en" or "pt"'
-        }), 400
-
-@app.route('/api/hex/<hex_code>')
-def get_hex_info(hex_code):
-    """Get hex information for popup."""
-    json_file = f"dying_lands_output/hexes/hex_{hex_code}.json"
-    if os.path.exists(json_file):
-        with open(json_file, 'r', encoding='utf-8') as f:
-            hex_data = json.load(f)
-        return jsonify(hex_data)
-    else:
-        return jsonify({'exists': False, 'error': 'Hex not found', 'hex_code': hex_code})
-=======
             'exists': True,
             'is_major_city': True,
             'title': title,
@@ -359,7 +331,6 @@
                 'error': str(e),
                 'hex_code': hex_code
             })
->>>>>>> df22a874
 
 @app.route('/api/city/<hex_code>')
 def get_city_details(hex_code):
@@ -374,16 +345,6 @@
 
 @app.route('/api/settlement/<hex_code>')
 def get_settlement_details(hex_code):
-<<<<<<< HEAD
-    """Get detailed settlement information (now unified with hex info)."""
-    json_file = f"dying_lands_output/hexes/hex_{hex_code}.json"
-    if os.path.exists(json_file):
-        with open(json_file, 'r', encoding='utf-8') as f:
-            hex_data = json.load(f)
-        return jsonify({'success': True, 'settlement': hex_data, 'hex_code': hex_code})
-    else:
-        return jsonify({'success': False, 'error': 'Settlement not found', 'hex_code': hex_code})
-=======
     """Get detailed settlement information."""
     hex_file = f"dying_lands_output/hexes/hex_{hex_code}.md"
     
@@ -451,7 +412,6 @@
             
     except Exception as e:
         return jsonify({'success': False, 'error': f'Error generating settlement: {str(e)}'})
->>>>>>> df22a874
 
 @app.route('/api/lore-overview')
 def get_lore_overview():
@@ -1330,7 +1290,6 @@
         text-align: center;
         margin-right: 0px;
     }
-<<<<<<< HEAD
     
     .hex-cell:hover {
         background-color: rgba(255, 255, 255, 0.2);
@@ -1389,66 +1348,6 @@
         border-bottom: 1px solid #555;
     }
     
-=======
-    
-    .hex-cell:hover {
-        background-color: rgba(255, 255, 255, 0.2);
-        transform: scale(1.2);
-    }
-    
-    .major-city {
-        color: #FFD700 !important;
-        font-weight: bold;
-        text-shadow: 0 0 5px #FFD700;
-    }
-    
-    .terrain-mountain { color: #8D6E63; }
-    .terrain-forest { color: #4CAF50; }
-    .terrain-coast { color: #2196F3; }
-    .terrain-plains { color: #FFC107; }
-    .terrain-swamp { color: #795548; }
-    .terrain-unknown { color: #9E9E9E; }
-    
-    .has-content {
-        font-weight: bold;
-        opacity: 1;
-    }
-    
-    .no-content {
-        opacity: 0.6;
-    }
-    
-    .control-panel {
-        background: rgba(0, 0, 0, 0.8);
-        border-radius: 10px;
-        padding: 15px;
-        margin-bottom: 20px;
-    }
-    
-    .city-card {
-        background: linear-gradient(135deg, #2a2a2a, #3a2a3a);
-        border: 1px solid #555;
-        border-radius: 8px;
-        margin-bottom: 10px;
-        transition: transform 0.2s;
-    }
-    
-    .city-card:hover {
-        transform: translateY(-2px);
-        box-shadow: 0 4px 8px rgba(255, 215, 0, 0.3);
-    }
-    
-    .modal-content {
-        background: #2a2a2a;
-        color: #e0e0e0;
-        border: 1px solid #555;
-    }
-    
-    .modal-header {
-        border-bottom: 1px solid #555;
-    }
-    
->>>>>>> df22a874
     .modal-footer {
         border-top: 1px solid #555;
     }
@@ -1846,19 +1745,11 @@
             const originalText = btn.textContent;
             btn.textContent = '🔄 Resetting...';
             btn.disabled = true;
-<<<<<<< HEAD
             
             // Disable all other buttons during reset
             const allButtons = document.querySelectorAll('button');
             allButtons.forEach(button => button.disabled = true);
             
-=======
-            
-            // Disable all other buttons during reset
-            const allButtons = document.querySelectorAll('button');
-            allButtons.forEach(button => button.disabled = true);
-            
->>>>>>> df22a874
             fetch('/api/reset-continent', {
                 method: 'POST',
                 headers: { 'Content-Type': 'application/json' }
