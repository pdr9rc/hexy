--- conflicted
+++ resolved
@@ -200,44 +200,34 @@
                 'denizen': hex_data.get('denizen', 'No denizen information'),
                 'notable_feature': hex_data.get('notable_feature', 'No notable features'),
                 'atmosphere': hex_data.get('atmosphere', 'Unknown atmosphere'),
-<<<<<<< HEAD
                 # NPC specific fields
                 'name': hex_data.get('name'),
-                'motivation': hex_data.get('motivation'),
-                'feature': hex_data.get('feature'),
-                'demeanor': hex_data.get('demeanor'),
+                'motivation': hex_data.get('motivation', 'Unknown motivation'),
+                'feature': hex_data.get('feature', 'No notable features'),
+                'demeanor': hex_data.get('demeanor', 'Unknown demeanor'),
                 'denizen_type': hex_data.get('denizen_type'),
                 # Beast specific fields
                 'beast_type': hex_data.get('beast_type'),
                 'beast_behavior': hex_data.get('beast_behavior'),
                 'beast_feature': hex_data.get('beast_feature'),
-                'threat_level': hex_data.get('threat_level'),
-                'territory': hex_data.get('territory'),
+                'threat_level': hex_data.get('threat_level', 'Unknown threat level'),
+                'territory': hex_data.get('territory', 'No territory claimed'),
                 # Sea encounter specific fields
                 'encounter_type': hex_data.get('encounter_type'),
                 'is_sea_encounter': hex_data.get('is_sea_encounter', False),
-                # Dungeon specific fields (for completeness)
-                'danger': hex_data.get('danger'),
-                'treasure': hex_data.get('treasure'),
+                # Dungeon specific fields
+                'danger': hex_data.get('danger', 'No dangers present'),
+                'treasure': hex_data.get('treasure', 'No treasure found'),
                 'loot': hex_data.get('loot'),
                 'scroll': hex_data.get('scroll'),
+                'ancient_knowledge': hex_data.get('ancient_knowledge', 'No ancient knowledge'),
                 # Settlement specific fields
                 'population': hex_data.get('population'),
                 'local_tavern': hex_data.get('local_tavern'),
                 'local_power': hex_data.get('local_power'),
-                'settlement_art': hex_data.get('settlement_art')
-=======
-                'treasure': hex_data.get('treasure', 'No treasure found'),
-                'ancient_knowledge': hex_data.get('ancient_knowledge', 'No ancient knowledge'),
-                'danger': hex_data.get('danger', 'No dangers present'),
-                'threat_level': hex_data.get('threat_level', 'Unknown threat level'),
-                'territory': hex_data.get('territory', 'No territory claimed'),
-                'location': hex_data.get('location', 'Unknown location'),
-                'motivation': hex_data.get('motivation', 'Unknown motivation'),
-                'demeanor': hex_data.get('demeanor', 'Unknown demeanor'),
-                'feature': hex_data.get('feature', 'No notable features'),
-                'settlement_layout': hex_data.get('settlement_layout', 'No settlement layout')
->>>>>>> b8ab56de
+                'settlement_art': hex_data.get('settlement_art'),
+                'settlement_layout': hex_data.get('settlement_layout', 'No settlement layout'),
+                'location': hex_data.get('location', 'Unknown location')
             })
         except Exception as e:
             return jsonify({
@@ -401,12 +391,9 @@
                     'terrain': terrain,
                     'hex_code': hex_code,
                     'settlement_map': settlement_map,
-<<<<<<< HEAD
-                    'settlement_art': settlement_data.get('settlement_art', '')
-=======
+                    'settlement_art': settlement_data.get('settlement_art', ''),
                     'settlement_layout': settlement_data.get('settlement_art', 'No settlement layout'),
                     'custom_settlement_layout': settlement_data.get('custom_settlement_layout', 'No custom settlement layout')
->>>>>>> b8ab56de
                 })
         
         except Exception as e:
@@ -447,36 +434,6 @@
     except Exception as e:
         return jsonify({'success': False, 'error': f'Error generating settlement: {str(e)}'})
 
-@app.route('/api/save-hex/<hex_code>', methods=['POST'])
-def save_hex_content(hex_code):
-    """Save edited hex content."""
-    try:
-        data = request.get_json()
-        if not data or 'content' not in data:
-            return jsonify({'success': False, 'error': 'No content provided'})
-        
-        edited_content = data['content']
-        hex_file = f"dying_lands_output/hexes/hex_{hex_code}.md"
-        
-        # Ensure the hexes directory exists
-        os.makedirs(os.path.dirname(hex_file), exist_ok=True)
-        
-        # Convert the ASCII content back to markdown format
-        markdown_content = convert_ascii_to_markdown(edited_content, hex_code)
-        
-        # Save the content to the hex file
-        with open(hex_file, 'w', encoding='utf-8') as f:
-            f.write(markdown_content)
-        
-        return jsonify({
-            'success': True,
-            'message': f'Hex {hex_code} content saved successfully',
-            'hex_code': hex_code
-        })
-        
-    except Exception as e:
-        return jsonify({'success': False, 'error': str(e)})
-
 @app.route('/api/lore-overview')
 def get_lore_overview():
     """Get complete lore overview."""
@@ -569,12 +526,12 @@
                 city_data = lore_db.major_cities[city_key]
                 grid[hex_code] = {
                     'x': x, 'y': y,
-                    'terrain': str(hardcoded['terrain']),
+                    'terrain': hardcoded['terrain'],
                     'symbol': '◆',
                     'is_city': True,
-                    'city_name': str(city_data['name']),
-                    'population': str(city_data['population']),
-                    'region': str(city_data['region']),
+                    'city_name': city_data['name'],
+                    'population': city_data['population'],
+                    'region': city_data['region'],
                     'has_content': True,
                     'css_class': 'major-city'
                 }
@@ -618,18 +575,12 @@
                 
                 grid[hex_code] = {
                     'x': x, 'y': y,
-                    'terrain': str(terrain),
-                    'symbol': str(symbol),
+                    'terrain': terrain,
+                    'symbol': symbol,
                     'is_city': False,
-<<<<<<< HEAD
                     'has_content': has_loot,  # Now based on loot presence
                     'content_type': content_type,
                     'css_class': css_class
-=======
-                    'has_content': bool(has_content),
-                    'content_type': str(content_type) if content_type else None,
-                    'css_class': str(css_class)
->>>>>>> b8ab56de
                 }
     
     return grid
@@ -719,26 +670,14 @@
         'encounter': 'Unknown encounter',
         'denizen': 'No denizen information',
         'notable_feature': 'No notable features',
-        'atmosphere': 'Unknown atmosphere',
-        'treasure': 'No treasure found',
-        'ancient_knowledge': 'No ancient knowledge',
-        'danger': 'No dangers present',
-        'threat_level': 'Unknown threat level',
-        'territory': 'No territory claimed',
-        'location': 'Unknown location',
-        'motivation': 'Unknown motivation',
-        'demeanor': 'Unknown demeanor',
-        'feature': 'No notable features',
-        'settlement_layout': 'No settlement layout'
+        'atmosphere': 'Unknown atmosphere'
     }
     
     current_section = None
-    section_content = []
     
     for line in lines:
         line = line.strip()
         
-<<<<<<< HEAD
         # Extract terrain from title
         if line.startswith('# Hex ') and ' - ' in line:
             parts = line.split(' - ')
@@ -826,41 +765,14 @@
             hex_data['threat_level'] = line.replace('**Threat Level:**', '').strip()
         elif '**Territory:**' in line:
             hex_data['territory'] = line.replace('**Territory:**', '').strip()
-=======
-        # Extract terrain from **Terrain:** line
-        if line.startswith('**Terrain:**'):
-            terrain_start = line.find('**Terrain:**') + 11
-            hex_data['terrain'] = line[terrain_start:].strip()
-        
-        # Extract encounter
-        elif line.startswith('**Encounter:**') or line == '## Encounter':
-            if current_section and section_content:
-                hex_data[current_section] = '\n'.join(section_content).strip()
-            current_section = 'encounter'
-            section_content = []
-        elif current_section == 'encounter' and line and not line.startswith('**') and not line.startswith('```') and not line.startswith('##'):
-            section_content.append(line)
-        
-        # Extract denizen information
-        elif line.startswith('**Denizen:**') or line == '## Denizen':
-            if current_section and section_content:
-                hex_data[current_section] = '\n'.join(section_content).strip()
-            current_section = 'denizen'
-            section_content = []
-        elif current_section == 'denizen' and line and not line.startswith('**') and not line.startswith('```') and not line.startswith('##'):
-            section_content.append(line)
->>>>>>> b8ab56de
         
         # Extract notable feature
-        elif line.startswith('**Notable Features:**') or line == '## Notable Feature':
-            if current_section and section_content:
-                hex_data[current_section] = '\n'.join(section_content).strip()
+        elif 'Notable Feature' in line or 'NOTABLE FEATURES' in line:
             current_section = 'notable_feature'
-            section_content = []
-        elif current_section == 'notable_feature' and line and not line.startswith('**') and not line.startswith('```') and not line.startswith('##'):
-            section_content.append(line)
-        
-<<<<<<< HEAD
+        elif current_section == 'notable_feature' and line and not line.startswith('#'):
+            hex_data['notable_feature'] = line.strip()
+            current_section = None
+        
         # Extract threat level
         elif 'Threat Level' in line or 'THREAT LEVEL' in line:
             current_section = 'threat_level'
@@ -877,147 +789,14 @@
         
         # Extract atmosphere
         elif 'Atmosphere' in line or 'ATMOSPHERE' in line:
-=======
-        # Extract atmosphere (handle both inline and section formats)
-        elif line.startswith('**Atmosphere:**'):
-            # Extract atmosphere from the same line
-            atmosphere_start = line.find('**Atmosphere:**') + 14
-            hex_data['atmosphere'] = line[atmosphere_start:].strip()
+            current_section = 'atmosphere'
+        elif current_section == 'atmosphere' and line and not line.startswith('#'):
+            hex_data['atmosphere'] = line.strip()
             current_section = None
-            section_content = []
-        elif line == '## Atmosphere':
-            if current_section and section_content:
-                hex_data[current_section] = '\n'.join(section_content).strip()
->>>>>>> b8ab56de
-            current_section = 'atmosphere'
-            section_content = []
-        elif current_section == 'atmosphere' and line and not line.startswith('**') and not line.startswith('```') and not line.startswith('##'):
-            section_content.append(line)
-        
-        # Extract treasure
-        elif line.startswith('**Treasure Found:**'):
-            if current_section and section_content:
-                hex_data[current_section] = '\n'.join(section_content).strip()
-            # Extract treasure from the same line
-            treasure_start = line.find('**Treasure Found:**') + 18
-            hex_data['treasure'] = line[treasure_start:].strip()
-            current_section = None
-            section_content = []
-        elif current_section == 'treasure' and line and not line.startswith('**') and not line.startswith('```') and not line.startswith('##'):
-            section_content.append(line)
-        
-        # Extract ancient knowledge
-        elif line.startswith('**Ancient Knowledge:**'):
-            if current_section and section_content:
-                hex_data[current_section] = '\n'.join(section_content).strip()
-            current_section = 'ancient_knowledge'
-            section_content = []
-        elif current_section == 'ancient_knowledge' and line and not line.startswith('**') and not line.startswith('```') and not line.startswith('##'):
-            section_content.append(line)
-        
-        # Extract danger
-        elif line.startswith('**Danger:**'):
-            if current_section and section_content:
-                hex_data[current_section] = '\n'.join(section_content).strip()
-            # Extract danger from the same line
-            danger_start = line.find('**Danger:**') + 10
-            hex_data['danger'] = line[danger_start:].strip()
-            current_section = None
-            section_content = []
-        elif current_section == 'danger' and line and not line.startswith('**') and not line.startswith('```') and not line.startswith('##'):
-            section_content.append(line)
-        
-        # Extract threat level
-        elif line.startswith('**Threat Level:**'):
-            if current_section and section_content:
-                hex_data[current_section] = '\n'.join(section_content).strip()
-            # Extract threat level from the same line
-            threat_start = line.find('**Threat Level:**') + 16
-            hex_data['threat_level'] = line[threat_start:].strip()
-            current_section = None
-            section_content = []
-        elif current_section == 'threat_level' and line and not line.startswith('**') and not line.startswith('```') and not line.startswith('##'):
-            section_content.append(line)
-        
-        # Extract territory
-        elif line.startswith('**Territory:**'):
-            if current_section and section_content:
-                hex_data[current_section] = '\n'.join(section_content).strip()
-            # Extract territory from the same line
-            territory_start = line.find('**Territory:**') + 13
-            hex_data['territory'] = line[territory_start:].strip()
-            current_section = None
-            section_content = []
-        elif current_section == 'territory' and line and not line.startswith('**') and not line.startswith('```') and not line.startswith('##'):
-            section_content.append(line)
-        
-        # Extract location
-        elif line.startswith('**Location:**'):
-            if current_section and section_content:
-                hex_data[current_section] = '\n'.join(section_content).strip()
-            # Extract location from the same line
-            location_start = line.find('**Location:**') + 12
-            hex_data['location'] = line[location_start:].strip()
-            current_section = None
-<<<<<<< HEAD
         
         # Extract denizen section
         elif '## Denizen' in line:
             current_section = 'denizen'
-=======
-            section_content = []
-        elif current_section == 'location' and line and not line.startswith('**') and not line.startswith('```') and not line.startswith('##'):
-            section_content.append(line)
-        
-        # Extract motivation
-        elif line.startswith('**Motivation:**'):
-            if current_section and section_content:
-                hex_data[current_section] = '\n'.join(section_content).strip()
-            # Extract motivation from the same line
-            motivation_start = line.find('**Motivation:**') + 14
-            hex_data['motivation'] = line[motivation_start:].strip()
-            current_section = None
-            section_content = []
-        elif current_section == 'motivation' and line and not line.startswith('**') and not line.startswith('```') and not line.startswith('##'):
-            section_content.append(line)
-        
-        # Extract demeanor
-        elif line.startswith('**Demeanor:**'):
-            if current_section and section_content:
-                hex_data[current_section] = '\n'.join(section_content).strip()
-            # Extract demeanor from the same line
-            demeanor_start = line.find('**Demeanor:**') + 12
-            hex_data['demeanor'] = line[demeanor_start:].strip()
-            current_section = None
-            section_content = []
-        elif current_section == 'demeanor' and line and not line.startswith('**') and not line.startswith('```') and not line.startswith('##'):
-            section_content.append(line)
-        
-        # Extract feature
-        elif line.startswith('**Feature:**'):
-            if current_section and section_content:
-                hex_data[current_section] = '\n'.join(section_content).strip()
-            # Extract feature from the same line
-            feature_start = line.find('**Feature:**') + 11
-            hex_data['feature'] = line[feature_start:].strip()
-            current_section = None
-            section_content = []
-        elif current_section == 'feature' and line and not line.startswith('**') and not line.startswith('```') and not line.startswith('##'):
-            section_content.append(line)
-        
-        # Add support for settlement layout
-        if line == '## Settlement Layout':
-            if current_section and section_content:
-                hex_data[current_section] = '\n'.join(section_content).strip()
-            current_section = 'settlement_layout'
-            section_content = []
-        elif current_section == 'settlement_layout' and line and not line.startswith('##'):
-            section_content.append(line)
-    
-    # Handle the last section
-    if current_section and section_content:
-        hex_data[current_section] = '\n'.join(section_content).strip()
->>>>>>> b8ab56de
     
     return hex_data
 
@@ -1032,8 +811,7 @@
         'notable_feature': 'Unknown',
         'local_tavern': 'Unknown',
         'local_power': 'Unknown',
-        'settlement_art': '',
-        'custom_settlement_layout': ''
+        'settlement_art': ''
     }
     
     # Extract settlement name and population from the encounter line
@@ -1076,23 +854,6 @@
             power_start = line.find('**Local Power:**') + 15
             if power_start < len(line):
                 settlement_data['local_power'] = line[power_start:].strip()
-        
-        # Extract custom settlement layout from ## Settlement Layout section
-        elif line.strip() == '## Settlement Layout':
-            # Find the start of the code block (look for opening ```)
-            layout_start = i + 1
-            while layout_start < len(lines) and not lines[layout_start].strip().startswith('```'):
-                layout_start += 1
-            
-            if layout_start < len(lines):
-                # Find the end of the code block (look for closing ```)
-                layout_end = layout_start + 1
-                while layout_end < len(lines) and not lines[layout_end].strip().startswith('```'):
-                    layout_end += 1
-                
-                if layout_end < len(lines):
-                    # Include the lines from layout_start to layout_end
-                    settlement_data['custom_settlement_layout'] = '\n'.join(lines[layout_start:layout_end + 1])
         
         # Extract settlement art (ASCII layout) - look for the section with T=, H=, S=
         elif 'T=' in line and 'H=' in line and 'S=' in line:
@@ -1455,114 +1216,807 @@
     return {'layout': layout, 'legend': legend}
 
 def create_templates():
-    """Create template files for the project."""
-    templates_dir = "dying_lands_output/templates"
-    os.makedirs(templates_dir, exist_ok=True)
-    
-    # Create various template files...
-    # (existing template creation code)
-
-def convert_ascii_to_markdown(ascii_content, hex_code):
-    """Convert edited ASCII content back to markdown format."""
-    lines = ascii_content.strip().split('\n')
-    markdown_lines = []
-    
-    # Extract hex info from the first few lines
-    hex_info = None
-    terrain = 'unknown'
-    
-    for line in lines:
-        line = line.strip()
-        if 'HEX' in line and '-' in line:
-            # Extract hex code and terrain
-            parts = line.split('-')
-            if len(parts) >= 2:
-                hex_part = parts[0].strip()
-                terrain_part = parts[1].strip()
-                if 'HEX' in hex_part:
-                    hex_info = hex_part.replace('║', '').strip()
-                    terrain = terrain_part.replace('║', '').strip().lower()
-            break
-    
-    # Start building markdown content
-    markdown_lines.append(f"# Hex {hex_code}")
-    markdown_lines.append("")
-    markdown_lines.append(f"**Terrain:** {terrain.title()}")
-    markdown_lines.append("")
-    
-    # Parse the ASCII content sections
-    current_section = None
-    section_content = []
-    
-    for line in lines:
-        line = line.strip()
-        if not line or line.startswith('╔') or line.startswith('╠') or line.startswith('╚'):
-            continue
-            
-        # Remove box characters
-        line = line.replace('║', '').strip()
-        
-        if 'TERRAIN ART:' in line:
-            current_section = 'terrain_art'
-            section_content = []
-        elif 'ENCOUNTER:' in line:
-            if current_section and section_content:
-                markdown_lines.extend(format_section_for_markdown(current_section, section_content))
-            current_section = 'encounter'
-            section_content = []
-        elif 'DENIZEN:' in line:
-            if current_section and section_content:
-                markdown_lines.extend(format_section_for_markdown(current_section, section_content))
-            current_section = 'denizen'
-            section_content = []
-        elif 'NOTABLE FEATURES:' in line:
-            if current_section and section_content:
-                markdown_lines.extend(format_section_for_markdown(current_section, section_content))
-            current_section = 'notable_features'
-            section_content = []
-        elif 'ATMOSPHERE:' in line:
-            if current_section and section_content:
-                markdown_lines.extend(format_section_for_markdown(current_section, section_content))
-            current_section = 'atmosphere'
-            section_content = []
-        elif current_section:
-            if line:
-                section_content.append(line)
-    
-    # Add the last section
-    if current_section and section_content:
-        markdown_lines.extend(format_section_for_markdown(current_section, section_content))
-    
-    return '\n'.join(markdown_lines)
-
-def format_section_for_markdown(section, content):
-    """Format a section's content for markdown."""
-    lines = []
-    
-    if section == 'terrain_art':
-        lines.append("**Terrain Art:**")
-        lines.append("```")
-        lines.extend(content)
-        lines.append("```")
-        lines.append("")
-    elif section == 'encounter':
-        lines.append("**Encounter:**")
-        lines.append(' '.join(content))
-        lines.append("")
-    elif section == 'denizen':
-        lines.append("**Denizen:**")
-        lines.append(' '.join(content))
-        lines.append("")
-    elif section == 'notable_features':
-        lines.append("**Notable Features:**")
-        lines.append(' '.join(content))
-        lines.append("")
-    elif section == 'atmosphere':
-        lines.append("**Atmosphere:**")
-        lines.append(' '.join(content))
-        lines.append("")
-    
-    return lines
+    """Create focused HTML templates."""
+    
+    # Main map template
+    main_map_template = """<!DOCTYPE html>
+<html lang="en">
+<head>
+    <meta charset="UTF-8">
+    <meta name="viewport" content="width=device-width, initial-scale=1.0">
+    <title>🗺️ The Dying Lands - Interactive Map</title>
+    <link href="https://cdn.jsdelivr.net/npm/bootstrap@5.1.3/dist/css/bootstrap.min.css" rel="stylesheet">
+    <style>
+    body {
+        background: linear-gradient(135deg, #1a1a1a 0%, #2d1b2e 100%);
+        color: #e0e0e0;
+        font-family: 'Courier New', monospace;
+    }
+    
+    .map-container {
+        background: #0a0a0a;
+        border: 2px solid #444;
+        border-radius: 10px;
+        padding: 20px;
+        margin: 20px 0;
+        box-shadow: 0 0 20px rgba(255, 0, 0, 0.3);
+    }
+    
+    .hex-grid {
+        font-family: 'Courier New', monospace;
+        font-size: 11px;
+        line-height: 1.1;
+        overflow: auto;
+        max-height: 70vh;
+        background: #111;
+        padding: 15px;
+        border-radius: 5px;
+        text-align: center;
+        white-space: nowrap;
+    }
+    
+    .hex-cell {
+        cursor: pointer;
+        padding: 1px 2px;
+        border-radius: 2px;
+        transition: all 0.2s;
+        display: inline-block;
+        width: 16px;
+        text-align: center;
+        margin-right: 0px;
+    }
+    
+    .hex-cell:hover {
+        background-color: rgba(255, 255, 255, 0.2);
+        transform: scale(1.2);
+    }
+    
+    .major-city {
+        color: #FFD700 !important;
+        font-weight: bold;
+        text-shadow: 0 0 5px #FFD700;
+    }
+    
+    .terrain-mountain { color: #8D6E63; }
+    .terrain-forest { color: #4CAF50; }
+    .terrain-coast { color: #2196F3; }
+    .terrain-plains { color: #FFC107; }
+    .terrain-swamp { color: #795548; }
+    .terrain-unknown { color: #9E9E9E; }
+    
+    .has-content {
+        font-weight: bold;
+        opacity: 1;
+    }
+    
+    .no-content {
+        opacity: 0.6;
+    }
+    
+    .control-panel {
+        background: rgba(0, 0, 0, 0.8);
+        border-radius: 10px;
+        padding: 15px;
+        margin-bottom: 20px;
+    }
+    
+    .city-card {
+        background: linear-gradient(135deg, #2a2a2a, #3a2a3a);
+        border: 1px solid #555;
+        border-radius: 8px;
+        margin-bottom: 10px;
+        transition: transform 0.2s;
+    }
+    
+    .city-card:hover {
+        transform: translateY(-2px);
+        box-shadow: 0 4px 8px rgba(255, 215, 0, 0.3);
+    }
+    
+    .modal-content {
+        background: #2a2a2a;
+        color: #e0e0e0;
+        border: 1px solid #555;
+    }
+    
+    .modal-header {
+        border-bottom: 1px solid #555;
+    }
+    
+    .modal-footer {
+        border-top: 1px solid #555;
+    }
+    
+    .badge {
+        font-size: 0.8em;
+    }
+    
+    .legend {
+        background: rgba(0, 0, 0, 0.8);
+        border-radius: 5px;
+        padding: 10px;
+        font-size: 0.9em;
+    }
+    
+    .map-row {
+        display: block;
+        text-align: left;
+        margin: 0 auto;
+        width: fit-content;
+    }
+    
+    .row-number {
+        display: inline-block;
+        width: 30px;
+        text-align: right;
+        margin-right: 5px;
+        color: #666;
+    }
+    </style>
+</head>
+<body>
+    <div class="container-fluid">
+        <header class="text-center py-3">
+            <h1 class="mb-0">🗺️ The Dying Lands</h1>
+            <p class="text-muted">Interactive Hex Map - {{ map_width }}×{{ map_height }} ({{ total_hexes }} hexes)</p>
+        </header>
+        
+        <!-- Control Panel -->
+        <div class="control-panel">
+            <div class="row">
+                <div class="col-md-8">
+                    <div class="btn-group me-2" role="group">
+                        <button class="btn btn-warning btn-sm" onclick="showTerrainOverview()">🗺️ Terrain</button>
+                        <button class="btn btn-info btn-sm" onclick="showLoreOverview()">📜 Lore</button>
+                        <button class="btn btn-secondary btn-sm" onclick="showLegend()">🗂️ Legend</button>
+                    </div>
+                    <div class="btn-group" role="group">
+                        <button class="btn btn-success btn-sm" onclick="generateFullMap()">⚡ Generate All</button>
+                        <button class="btn btn-danger btn-sm" onclick="resetContinent()">🔄 Reset Continent</button>
+                        <button class="btn btn-primary btn-sm" onclick="zoomIn()">🔍+</button>
+                        <button class="btn btn-primary btn-sm" onclick="zoomOut()">🔍-</button>
+                    </div>
+                </div>
+                <div class="col-md-4">
+                    <small class="text-muted">
+                        Click hexes to view/generate content<br>
+                        <span class="major-city">◆</span> = Major Cities
+                    </small>
+                </div>
+            </div>
+        </div>
+        
+        <!-- Major Cities Overview -->
+        <div class="row mb-3">
+            <div class="col-12">
+                <h5>🏰 Major Cities</h5>
+                <div class="row">
+                    {% for city in major_cities %}
+                    <div class="col-md-4 col-lg-3">
+                        <div class="city-card card" onclick="showCityDetails('{{ city.hex_code }}')">
+                            <div class="card-body py-2">
+                                <h6 class="card-title mb-1">{{ city.name }}</h6>
+                                <small class="text-muted">
+                                    {{ city.hex_code }} - {{ city.region.title() }}<br>
+                                    Pop: {{ city.population }}
+                                </small>
+                            </div>
+                        </div>
+                    </div>
+                    {% endfor %}
+                </div>
+            </div>
+        </div>
+        
+        <!-- ASCII Map -->
+        <div class="map-container">
+            <div class="hex-grid" id="map-grid">
+                <!-- Column headers -->
+                <div class="text-center mb-2">
+                    <span style="margin-right: 20px;"></span>
+                    {% for x in range(1, map_width + 1) %}
+                        {% if x <= 9 %}
+                            <span style="margin-right: 4px; font-size: 9px; display: inline-block; width: 12px; text-align: center;">0{{ x }}</span>
+                        {% else %}
+                            <span style="margin-right: 4px; font-size: 9px; display: inline-block; width: 12px; text-align: center;">{{ x }}</span>
+                        {% endif %}
+                    {% endfor %}
+                </div>
+                
+                <!-- Map rows -->
+                {% for y in range(1, map_height + 1) %}
+                <div class="map-row">
+                    <span class="row-number">{{ "%02d"|format(y) }}</span>
+                    {% for x in range(1, map_width + 1) %}
+                        {% set hex_code = "%02d%02d"|format(x, y) %}
+                        {% set hex_data = ascii_map[hex_code] %}
+                        <span class="hex-cell {{ hex_data.css_class }} {{ 'has-content' if hex_data.has_content else 'no-content' }}"
+                              onclick="showHexDetails('{{ hex_code }}')"
+                              title="Hex {{ hex_code }}{% if hex_data.is_city %} - {{ hex_data.city_name }}{% endif %}">{{ hex_data.symbol }}</span>
+                    {% endfor %}
+                </div>
+                {% endfor %}
+            </div>
+        </div>
+        
+        <!-- Legend -->
+        <div class="legend" id="legend">
+            <h6>🗂️ Map Legend</h6>
+            <div class="row">
+                <div class="col-md-6">
+                    <strong>Terrain:</strong><br>
+                    <span class="terrain-mountain">^</span> Mountain &nbsp;
+                    <span class="terrain-forest">♠</span> Forest &nbsp;
+                    <span class="terrain-coast">~</span> Coast<br>
+                    <span class="terrain-plains">.</span> Plains &nbsp;
+                    <span class="terrain-swamp">#</span> Swamp
+                </div>
+                <div class="col-md-6">
+                    <strong>Locations:</strong><br>
+                    <span class="major-city">◆</span> Major Cities<br>
+                    <strong>Bold</strong> = Has Content
+                </div>
+            </div>
+        </div>
+    </div>
+    
+    <!-- Hex Details Modal -->
+    <div class="modal fade" id="hexModal" tabindex="-1">
+        <div class="modal-dialog modal-lg">
+            <div class="modal-content">
+                <div class="modal-header">
+                    <h5 class="modal-title" id="hexModalTitle">Hex Details</h5>
+                    <button type="button" class="btn-close" data-bs-dismiss="modal"></button>
+                </div>
+                <div class="modal-body" id="hexModalBody">
+                    Loading...
+                </div>
+                <div class="modal-footer">
+                    <button type="button" class="btn btn-secondary" data-bs-dismiss="modal">Close</button>
+                    <button type="button" class="btn btn-primary" onclick="generateHexContent()">Generate Content</button>
+                </div>
+            </div>
+        </div>
+    </div>
+    
+    <!-- City Details Modal -->
+    <div class="modal fade" id="cityModal" tabindex="-1">
+        <div class="modal-dialog modal-xl">
+            <div class="modal-content">
+                <div class="modal-header">
+                    <h5 class="modal-title" id="cityModalTitle">City Details</h5>
+                    <button type="button" class="btn-close" data-bs-dismiss="modal"></button>
+                </div>
+                <div class="modal-body" id="cityModalBody">
+                    Loading...
+                </div>
+                <div class="modal-footer">
+                    <button type="button" class="btn btn-secondary" data-bs-dismiss="modal">Close</button>
+                </div>
+            </div>
+        </div>
+    </div>
+    
+    <!-- Terrain Overview Modal -->
+    <div class="modal fade" id="terrainModal" tabindex="-1">
+        <div class="modal-dialog modal-xl">
+            <div class="modal-content">
+                <div class="modal-header">
+                    <h5 class="modal-title">🗺️ Terrain Overview</h5>
+                    <button type="button" class="btn-close" data-bs-dismiss="modal"></button>
+                </div>
+                <div class="modal-body" id="terrainModalBody">
+                    Loading...
+                </div>
+            </div>
+        </div>
+    </div>
+    
+    <!-- Lore Overview Modal -->
+    <div class="modal fade" id="loreModal" tabindex="-1">
+        <div class="modal-dialog modal-xl">
+            <div class="modal-content">
+                <div class="modal-header">
+                    <h5 class="modal-title">📜 Mörk Borg Lore</h5>
+                    <button type="button" class="btn-close" data-bs-dismiss="modal"></button>
+                </div>
+                <div class="modal-body" id="loreModalBody">
+                    Loading...
+                </div>
+            </div>
+        </div>
+    </div>
+
+    <script src="https://cdn.jsdelivr.net/npm/bootstrap@5.1.3/dist/js/bootstrap.bundle.min.js"></script>
+    <script>
+    let currentHex = '';
+    let mapZoom = 1;
+    
+    function showHexDetails(hexCode) {
+        currentHex = hexCode;
+        
+        fetch(`/api/hex/${hexCode}`)
+            .then(response => response.json())
+            .then(data => {
+                document.getElementById('hexModalTitle').textContent = data.title;
+                
+                if (data.is_major_city) {
+                    showCityDetails(hexCode);
+                    return;
+                }
+                
+                let html = '';
+                if (data.exists) {
+                    html = data.html || `<p>${data.description || 'No description available'}</p>`;
+                } else {
+                    html = `<p>No content generated for hex ${hexCode}</p>`;
+                }
+                
+                document.getElementById('hexModalBody').innerHTML = html;
+                new bootstrap.Modal(document.getElementById('hexModal')).show();
+            })
+            .catch(error => {
+                console.error('Error loading hex:', error);
+                document.getElementById('hexModalBody').innerHTML = '<p class="text-danger">Error loading hex content</p>';
+                new bootstrap.Modal(document.getElementById('hexModal')).show();
+            });
+    }
+    
+    function showCityDetails(hexCode) {
+        fetch(`/api/city/${hexCode}`)
+            .then(response => response.json())
+            .then(data => {
+                if (data.success) {
+                    const city = data.city;
+                    document.getElementById('cityModalTitle').textContent = city.name;
+                    
+                    let html = `
+                        <div class="row">
+                            <div class="col-md-6">
+                                <h6>🗺️ City Map</h6>
+                                <pre style="background:#111; color:#e0e0e0; padding:15px; border-radius:5px; font-size:11px; line-height:1.1; overflow:auto; max-height:400px;">${data.city_map}</pre>
+                            </div>
+                            <div class="col-md-6">
+                                <h6>🏰 City Information</h6>
+                                <p><strong>Location:</strong> Hex ${hexCode} (${city.region.charAt(0).toUpperCase() + city.region.slice(1)})</p>
+                                <p><strong>Population:</strong> ${city.population}</p>
+                                <p><strong>Description:</strong> ${city.description}</p>
+                                <p><strong>Atmosphere:</strong> ${city.atmosphere}</p>
+                                
+                                <h6 class="mt-3">Notable Features</h6>
+                                <ul style="font-size:0.9em;">
+                    `;
+                    
+                    city.notable_features.forEach(feature => {
+                        html += `<li>${feature}</li>`;
+                    });
+                    
+                    html += `
+                                </ul>
+                                
+                                <h6 class="mt-3">Key NPCs</h6>
+                                <div class="d-flex flex-wrap gap-2">
+                    `;
+                    
+                    city.key_npcs.forEach(npc => {
+                        html += `<span class="badge bg-info">${npc}</span>`;
+                    });
+                    
+                    html += `
+                                </div>
+                            </div>
+                        </div>
+                        <div class="row mt-3">
+                            <div class="col-md-6">
+                                <h6>🏰 Regional NPCs</h6>
+                                <div class="d-flex flex-wrap gap-2 mb-3">
+                    `;
+                    
+                    data.regional_npcs.forEach(npc => {
+                        html += `<span class="badge bg-secondary">${npc}</span>`;
+                    });
+                    
+                    html += `
+                                </div>
+                            </div>
+                            <div class="col-md-6">
+                                <h6>⚔️ Active Factions</h6>
+                    `;
+                    
+                    data.factions.forEach(faction => {
+                        const influenceColors = {
+                            'religious': 'warning',
+                            'apocalyptic': 'danger',
+                            'political': 'primary',
+                            'biological': 'success',
+                            'magical': 'info'
+                        };
+                        const badgeColor = influenceColors[faction.influence] || 'secondary';
+                        
+                        html += `
+                            <div class="card mb-2">
+                                <div class="card-body py-2">
+                                    <h6 class="mb-1" style="font-size:0.9em;">${faction.name} <span class="badge bg-${badgeColor}">${faction.influence}</span></h6>
+                                    <small class="text-muted">${faction.description}</small>
+                                </div>
+                            </div>
+                        `;
+                    });
+                    
+                    html += `
+                            </div>
+                        </div>
+                    `;
+                    
+                    document.getElementById('cityModalBody').innerHTML = html;
+                    new bootstrap.Modal(document.getElementById('cityModal')).show();
+                } else {
+                    alert('Error loading city details: ' + data.error);
+                }
+            })
+            .catch(error => {
+                console.error('Error loading city:', error);
+                alert('Error loading city details');
+            });
+    }
+    
+    function generateHexContent() {
+        if (!currentHex) return;
+        
+        fetch('/api/generate-hex', {
+            method: 'POST',
+            headers: { 'Content-Type': 'application/json' },
+            body: JSON.stringify({ hex: currentHex })
+        })
+        .then(response => response.json())
+        .then(data => {
+            if (data.success) {
+                showHexDetails(currentHex);
+                setTimeout(() => window.location.reload(), 1000);
+            } else {
+                alert('Failed to generate content: ' + data.error);
+            }
+        })
+        .catch(error => {
+            console.error('Error generating hex:', error);
+            alert('Error generating hex content');
+        });
+    }
+    
+    function generateFullMap() {
+        if (confirm('Generate content for the entire map? This may take a while...')) {
+            const btn = event.target;
+            const originalText = btn.textContent;
+            btn.textContent = '⏳ Generating...';
+            btn.disabled = true;
+            
+            fetch('/api/generate-full-map', {
+                method: 'POST',
+                headers: { 'Content-Type': 'application/json' }
+            })
+            .then(response => response.json())
+            .then(data => {
+                if (data.success) {
+                    alert(`Generated ${data.count} hexes!`);
+                    window.location.reload();
+                } else {
+                    alert('Failed to generate map: ' + data.error);
+                }
+            })
+            .catch(error => {
+                console.error('Error generating map:', error);
+                alert('Error generating full map');
+            })
+            .finally(() => {
+                btn.textContent = originalText;
+                btn.disabled = false;
+            });
+        }
+    }
+    
+    function resetContinent() {
+        if (confirm('🚨 RESET ENTIRE CONTINENT? 🚨\\n\\nThis will DELETE ALL generated content and create a completely fresh map.\\n\\nThis action cannot be undone!')) {
+            const btn = event.target;
+            const originalText = btn.textContent;
+            btn.textContent = '🔄 Resetting...';
+            btn.disabled = true;
+            
+            // Disable all other buttons during reset
+            const allButtons = document.querySelectorAll('button');
+            allButtons.forEach(button => button.disabled = true);
+            
+            fetch('/api/reset-continent', {
+                method: 'POST',
+                headers: { 'Content-Type': 'application/json' }
+            })
+            .then(response => response.json())
+            .then(data => {
+                if (data.success) {
+                    alert(`✅ ${data.message}`);
+                    window.location.reload();
+                } else {
+                    alert('❌ Failed to reset continent: ' + data.error);
+                }
+            })
+            .catch(error => {
+                console.error('Error resetting continent:', error);
+                alert('❌ Error resetting continent');
+            })
+            .finally(() => {
+                // Re-enable all buttons
+                allButtons.forEach(button => button.disabled = false);
+                btn.textContent = originalText;
+            });
+        }
+    }
+    
+    function showTerrainOverview() {
+        fetch('/api/terrain-overview')
+            .then(response => response.json())
+            .then(data => {
+                if (data.success) {
+                    const [width, height] = data.dimensions;
+                    let html = `
+                        <div class="row">
+                            <div class="col-md-8">
+                                <pre style="background:#111; color:#e0e0e0; padding:15px; border-radius:5px; font-size:10px; line-height:1.1; overflow:auto; max-height:60vh;">${data.terrain_map}</pre>
+                            </div>
+                            <div class="col-md-4">
+                                <h6>📊 Terrain Statistics</h6>
+                    `;
+                    
+                    for (const [terrain, count] of Object.entries(data.distribution)) {
+                        const percentage = ((count / (width * height)) * 100).toFixed(1);
+                        html += `<div class="mb-2">
+                            <span class="terrain-${terrain}">${getTerrainSymbol(terrain)}</span>
+                            <strong>${terrain.charAt(0).toUpperCase() + terrain.slice(1)}</strong>: 
+                            ${count} hexes (${percentage}%)
+                        </div>`;
+                    }
+                    
+                    html += `
+                                <hr>
+                                <h6>🗺️ Map Info</h6>
+                                <div class="small">
+                                    <strong>Dimensions:</strong> ${width}×${height}<br>
+                                    <strong>Total Hexes:</strong> ${width * height}<br>
+                                    <strong>Lore Integration:</strong> ✅ Active
+                                </div>
+                            </div>
+                        </div>
+                    `;
+                    
+                    document.getElementById('terrainModalBody').innerHTML = html;
+                    new bootstrap.Modal(document.getElementById('terrainModal')).show();
+                } else {
+                    alert('Error loading terrain overview: ' + data.error);
+                }
+            })
+            .catch(error => {
+                console.error('Error loading terrain overview:', error);
+                alert('Error loading terrain overview');
+            });
+    }
+    
+    function showLoreOverview() {
+        fetch('/api/lore-overview')
+            .then(response => response.json())
+            .then(data => {
+                if (data.success) {
+                    let html = `
+                        <div class="row">
+                            <div class="col-md-6">
+                                <h6>🏰 Major Cities (${data.major_cities})</h6>
+                    `;
+                    
+                    data.cities_data.forEach(city => {
+                        html += `
+                            <div class="card mb-2" onclick="showCityDetails('${city.hex_code}')" style="cursor:pointer;">
+                                <div class="card-body py-2">
+                                    <h6 class="mb-1">${city.name} <span class="badge bg-secondary">${city.hex_code}</span></h6>
+                                    <small class="text-muted">${city.region} - ${city.population}</small>
+                                </div>
+                            </div>
+                        `;
+                    });
+                    
+                    html += `
+                            </div>
+                            <div class="col-md-6">
+                                <h6>⚔️ Major Factions (${data.factions})</h6>
+                    `;
+                    
+                    data.factions_data.forEach(faction => {
+                        const influenceColors = {
+                            'religious': 'warning',
+                            'apocalyptic': 'danger',
+                            'political': 'primary',
+                            'biological': 'success',
+                            'magical': 'info'
+                        };
+                        const badgeColor = influenceColors[faction.influence] || 'secondary';
+                        
+                        html += `
+                            <div class="card mb-2">
+                                <div class="card-body py-2">
+                                    <h6 class="mb-1">${faction.name} <span class="badge bg-${badgeColor}">${faction.influence}</span></h6>
+                                    <small class="text-muted">Active in: ${faction.regions.join(', ')}</small>
+                                </div>
+                            </div>
+                        `;
+                    });
+                    
+                    html += `
+                            </div>
+                        </div>
+                        <div class="mt-3 text-center">
+                            <div class="alert alert-info">
+                                <strong>🎲 Game Master Note:</strong> This lore is integrated into hex generation. 
+                                Cities and factions influence content in their regions.
+                            </div>
+                        </div>
+                    `;
+                    
+                    document.getElementById('loreModalBody').innerHTML = html;
+                    new bootstrap.Modal(document.getElementById('loreModal')).show();
+                } else {
+                    alert('Error loading lore overview: ' + data.error);
+                }
+            })
+            .catch(error => {
+                console.error('Error loading lore overview:', error);
+                alert('Error loading lore overview');
+            });
+    }
+    
+    function getTerrainSymbol(terrain) {
+        const symbols = {
+            'mountain': '^', 'forest': '♠', 'coast': '~',
+            'plains': '.', 'swamp': '#', 'unknown': '?'
+        };
+        return symbols[terrain] || '?';
+    }
+    
+    function zoomIn() {
+        mapZoom = Math.min(mapZoom * 1.2, 3);
+        applyZoom();
+    }
+    
+    function zoomOut() {
+        mapZoom = Math.max(mapZoom / 1.2, 0.5);
+        applyZoom();
+    }
+    
+    function applyZoom() {
+        const mapElement = document.getElementById('map-grid');
+        if (mapElement) {
+            mapElement.style.transform = `scale(${mapZoom})`;
+            mapElement.style.transformOrigin = 'top left';
+        }
+    }
+    
+    function showLegend() {
+        document.getElementById('legend').scrollIntoView({ behavior: 'smooth' });
+    }
+    </script>
+</body>
+</html>"""
+
+    # Setup template for when content doesn't exist
+    setup_template = """<!DOCTYPE html>
+<html lang="en">
+<head>
+    <meta charset="UTF-8">
+    <meta name="viewport" content="width=device-width, initial-scale=1.0">
+    <title>🗺️ Setup Required - The Dying Lands</title>
+    <link href="https://cdn.jsdelivr.net/npm/bootstrap@5.1.3/dist/css/bootstrap.min.css" rel="stylesheet">
+    <style>
+    body {
+        background: linear-gradient(135deg, #1a1a1a 0%, #2d1b2e 100%);
+        color: #e0e0e0;
+        font-family: 'Courier New', monospace;
+        height: 100vh;
+        display: flex;
+        align-items: center;
+        justify-content: center;
+    }
+    
+    .setup-card {
+        background: rgba(0, 0, 0, 0.8);
+        border: 2px solid #444;
+        border-radius: 10px;
+        padding: 40px;
+        text-align: center;
+        box-shadow: 0 0 20px rgba(255, 0, 0, 0.3);
+    }
+    </style>
+</head>
+<body>
+    <div class="setup-card">
+        <h1 class="mb-4">🗺️ The Dying Lands</h1>
+        <h3 class="text-warning mb-3">{{ message }}</h3>
+        <p class="mb-4">{{ action }}</p>
+        <div class="d-flex gap-3 justify-content-center">
+            <button class="btn btn-success btn-lg" onclick="generateMap()">🚀 Generate Full Map</button>
+            <button class="btn btn-warning btn-lg" onclick="resetAndGenerate()">🔄 Reset & Generate</button>
+        </div>
+        <div id="status" class="mt-3"></div>
+    </div>
+    
+    <script>
+    function generateMap() {
+        const btn = event.target;
+        const status = document.getElementById('status');
+        
+        btn.disabled = true;
+        btn.textContent = '⏳ Generating Map...';
+        status.innerHTML = '<div class="text-info">This may take a few minutes...</div>';
+        
+        fetch('/api/generate-full-map', {
+            method: 'POST',
+            headers: { 'Content-Type': 'application/json' }
+        })
+        .then(response => response.json())
+        .then(data => {
+            if (data.success) {
+                status.innerHTML = `<div class="text-success">✅ Generated ${data.count} hexes!</div>`;
+                setTimeout(() => window.location.reload(), 2000);
+            } else {
+                status.innerHTML = `<div class="text-danger">❌ Error: ${data.error}</div>`;
+                btn.disabled = false;
+                btn.textContent = '🚀 Generate Full Map';
+            }
+        })
+        .catch(error => {
+            console.error('Error:', error);
+            status.innerHTML = '<div class="text-danger">❌ Generation failed</div>';
+            btn.disabled = false;
+            btn.textContent = '🚀 Generate Full Map';
+        });
+    }
+    
+    function resetAndGenerate() {
+        const btn = event.target;
+        const status = document.getElementById('status');
+        
+        btn.disabled = true;
+        btn.textContent = '🔄 Resetting & Generating...';
+        status.innerHTML = '<div class="text-warning">🗑️ Clearing old content and generating fresh map...</div>';
+        
+        fetch('/api/reset-continent', {
+            method: 'POST',
+            headers: { 'Content-Type': 'application/json' }
+        })
+        .then(response => response.json())
+        .then(data => {
+            if (data.success) {
+                status.innerHTML = `<div class="text-success">✅ ${data.message}</div>`;
+                setTimeout(() => window.location.reload(), 2000);
+            } else {
+                status.innerHTML = `<div class="text-danger">❌ Error: ${data.error}</div>`;
+                btn.disabled = false;
+                btn.textContent = '🔄 Reset & Generate';
+            }
+        })
+        .catch(error => {
+            console.error('Error:', error);
+            status.innerHTML = '<div class="text-danger">❌ Reset failed</div>';
+            btn.disabled = false;
+            btn.textContent = '🔄 Reset & Generate';
+        });
+    }
+    </script>
+</body>
+</html>"""
+
+    # Create templates directory
+    os.makedirs('../web/templates', exist_ok=True)
+    
+    with open('../web/templates/main_map.html', 'w') as f:
+        f.write(main_map_template)
+    
+    with open('../web/templates/setup.html', 'w') as f:
+        f.write(setup_template)
 
 @app.route('/generate', methods=['POST'])
 def generate_map():
